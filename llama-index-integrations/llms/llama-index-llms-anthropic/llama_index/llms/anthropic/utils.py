from typing import Dict, Sequence, Tuple

from llama_index.core.base.llms.types import ChatMessage, ChatResponse, MessageRole

from anthropic.types import MessageParam, TextBlockParam, ImageBlockParam
from anthropic.types.tool_result_block_param import ToolResultBlockParam
from anthropic.types.tool_use_block_param import ToolUseBlockParam
from anthropic.types.beta.prompt_caching import (
    PromptCachingBetaTextBlockParam,
    PromptCachingBetaCacheControlEphemeralParam,
)

HUMAN_PREFIX = "\n\nHuman:"
ASSISTANT_PREFIX = "\n\nAssistant:"

CLAUDE_MODELS: Dict[str, int] = {
    "claude-instant-1": 100000,
    "claude-instant-1.2": 100000,
    "claude-2": 100000,
    "claude-2.0": 100000,
    "claude-2.1": 200000,
    "claude-3-opus-20240229": 180000,
    "claude-3-opus@20240229": 180000,  # Alternate name for Vertex AI
    "claude-3-sonnet-20240229": 180000,
    "claude-3-sonnet@20240229": 180000,  # Alternate name for Vertex AI
    "claude-3-haiku-20240307": 180000,
    "claude-3-haiku@20240307": 180000,  # Alternate name for Vertex AI
    "claude-3-5-sonnet-20240620": 180000,
    "claude-3-5-sonnet@20240620": 180000,  # Alternate name for Vertex AI
}


def is_function_calling_model(modelname: str) -> bool:
    return "claude-3" in modelname


def anthropic_modelname_to_contextsize(modelname: str) -> int:
    if modelname not in CLAUDE_MODELS:
        raise ValueError(
            f"Unknown model: {modelname}. Please provide a valid Anthropic model name."
            "Known models are: " + ", ".join(CLAUDE_MODELS.keys())
        )

    return CLAUDE_MODELS[modelname]


def __merge_common_role_msgs(
    messages: Sequence[MessageParam],
) -> Sequence[MessageParam]:
    """Merge consecutive messages with the same role."""
    postprocessed_messages: Sequence[MessageParam] = []
    for message in messages:
        if (
            postprocessed_messages
            and postprocessed_messages[-1]["role"] == message["role"]
        ):
            postprocessed_messages[-1]["content"] += message["content"]
        else:
            postprocessed_messages.append(message)
    return postprocessed_messages


def messages_to_anthropic_messages(
    messages: Sequence[ChatMessage],
) -> Tuple[Sequence[MessageParam], str]:
    """Converts a list of generic ChatMessages to anthropic messages.

    Args:
        messages: List of ChatMessages

    Returns:
        Tuple of:
        - List of anthropic messages
        - System prompt
    """
    anthropic_messages = []
    system_prompt = ""
    for message in messages:
        if message.role == MessageRole.SYSTEM:
            system_prompt += message.content + "\n"
        elif message.role == MessageRole.FUNCTION or message.role == MessageRole.TOOL:
            content = ToolResultBlockParam(
                tool_use_id=message.additional_kwargs["tool_call_id"],
                type="tool_result",
                content=[TextBlockParam(text=message.content, type="text")],
            )
            anth_message = MessageParam(
                role=MessageRole.USER.value,
                content=[content],
            )
            anthropic_messages.append(anth_message)
        else:
            content = []
            if message.content and isinstance(message.content, list):
                for item in message.content:
                    if item and isinstance(item, dict) and item.get("type", None):
                        if item["type"] == "image":
                            content.append(ImageBlockParam(**item))
                        elif "cache_control" in item and item["type"] == "text":
                            content.append(
                                PromptCachingBetaTextBlockParam(
                                    text=item["text"],
                                    type="text",
                                    cache_control=PromptCachingBetaCacheControlEphemeralParam(
                                        type="ephemeral"
                                    ),
                                )
                            )
                        else:
                            content.append(TextBlockParam(**item))
                    else:
                        content.append(TextBlockParam(text=item, type="text"))
            elif message.content:
                content_ = (
                    PromptCachingBetaTextBlockParam(
                        text=message.content,
                        type="text",
                        cache_control=PromptCachingBetaCacheControlEphemeralParam(
                            type="ephemeral"
                        ),
                    )
                    if "cache_control" in message.additional_kwargs
<<<<<<< HEAD
                    else TextBlockParam(text=message.content, type="text")
=======
                    else [TextBlockParam(text=message.content, type="text")]
>>>>>>> e46fafa2
                )
                content.append(content_)

            tool_calls = message.additional_kwargs.get("tool_calls", [])
            for tool_call in tool_calls:
                assert "id" in tool_call
                assert "input" in tool_call
                assert "name" in tool_call

                content.append(
                    ToolUseBlockParam(
                        id=tool_call["id"],
                        input=tool_call["input"],
                        name=tool_call["name"],
                        type="tool_use",
                    )
                )

            anth_message = MessageParam(
                role=message.role.value,
                content=content,  # TODO: type detect for multimodal
            )
            anthropic_messages.append(anth_message)
    return __merge_common_role_msgs(anthropic_messages), system_prompt.strip()


# Function used in bedrock
def _message_to_anthropic_prompt(message: ChatMessage) -> str:
    if message.role == MessageRole.USER:
        prompt = f"{HUMAN_PREFIX} {message.content}"
    elif message.role == MessageRole.ASSISTANT:
        prompt = f"{ASSISTANT_PREFIX} {message.content}"
    elif message.role == MessageRole.SYSTEM:
        prompt = f"{message.content}"
    elif message.role == MessageRole.FUNCTION:
        raise ValueError(f"Message role {MessageRole.FUNCTION} is not supported.")
    else:
        raise ValueError(f"Unknown message role: {message.role}")

    return prompt


def messages_to_anthropic_prompt(messages: Sequence[ChatMessage]) -> str:
    if len(messages) == 0:
        raise ValueError("Got empty list of messages.")

    # NOTE: make sure the prompt ends with the assistant prefix
    if messages[-1].role != MessageRole.ASSISTANT:
        messages = [
            *list(messages),
            ChatMessage(role=MessageRole.ASSISTANT, content=""),
        ]

    str_list = [_message_to_anthropic_prompt(message) for message in messages]
    return "".join(str_list)


def force_single_tool_call(response: ChatResponse) -> None:
    tool_calls = response.message.additional_kwargs.get("tool_calls", [])
    if len(tool_calls) > 1:
        response.message.additional_kwargs["tool_calls"] = [tool_calls[0]]<|MERGE_RESOLUTION|>--- conflicted
+++ resolved
@@ -120,11 +120,7 @@
                         ),
                     )
                     if "cache_control" in message.additional_kwargs
-<<<<<<< HEAD
-                    else TextBlockParam(text=message.content, type="text")
-=======
                     else [TextBlockParam(text=message.content, type="text")]
->>>>>>> e46fafa2
                 )
                 content.append(content_)
 
