--- conflicted
+++ resolved
@@ -72,8 +72,6 @@
             "NO_API_KEY_PROVIDED",
         )
 
-<<<<<<< HEAD
-=======
         self._is_hosted = base_url in KNOWN_URLS
         if base_url not in KNOWN_URLS:
             base_url = self._validate_url(base_url)
@@ -83,7 +81,6 @@
                 "An API key is required for the hosted NIM. This will become an error in 0.2.0.",
             )
 
->>>>>>> 15227173
         super().__init__(
             api_key=api_key,
             api_base=base_url,
