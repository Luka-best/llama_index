--- conflicted
+++ resolved
@@ -27,25 +27,13 @@
 license = "MIT"
 name = "llama-index-llms-vertex"
 readme = "README.md"
-<<<<<<< HEAD
-version = "0.4.0+vai_fixes"
-
-[tool.poetry.dependencies]
-python = ">=3.8.1,<4.0"
-google-cloud-aiplatform = "^1.73.0"
-pyarrow = ">=15.0.2, <16.0.0"
-llama-index-core = "^0.12.1"
-=======
-
 version = "0.4.1+vai_fixes"
 
 [tool.poetry.dependencies]
-python = ">=3.9,<4.0"
-google-cloud-aiplatform = "^1.71.1"
-llama-index-core = "^0.12.0"
-
-pyarrow = "^15.0.2"
->>>>>>> 1b36d96c
+python = ">=3.9.0,<4.0"
+google-cloud-aiplatform = "^1.74.0"
+pyarrow = ">=15.0.2, <16.0.0"
+llama-index-core = "^0.12.1"
 
 [tool.poetry.group.dev.dependencies]
 ipython = "8.10.0"
