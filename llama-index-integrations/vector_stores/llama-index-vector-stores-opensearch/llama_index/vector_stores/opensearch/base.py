"""Elasticsearch/Opensearch vector store."""

<<<<<<< HEAD
=======
import asyncio
>>>>>>> 0ee041ef
import json
import uuid
from typing import Any, Dict, Iterable, List, Optional, Union, cast

from llama_index.core.bridge.pydantic import PrivateAttr

from llama_index.core.schema import BaseNode, MetadataMode, TextNode
from llama_index.core.vector_stores.types import (
    MetadataFilters,
    BasePydanticVectorStore,
    VectorStoreQuery,
    VectorStoreQueryMode,
    VectorStoreQueryResult,
)
from llama_index.core.vector_stores.utils import (
    metadata_dict_to_node,
    node_to_metadata_dict,
)
from opensearchpy import AsyncOpenSearch
from opensearchpy.exceptions import NotFoundError
from opensearchpy.helpers import async_bulk

IMPORT_OPENSEARCH_PY_ERROR = (
    "Could not import OpenSearch. Please install it with `pip install opensearch-py`."
)
INVALID_HYBRID_QUERY_ERROR = (
    "Please specify the lexical_query and search_pipeline for hybrid search."
)
MATCH_ALL_QUERY = {"match_all": {}}  # type: Dict


def _import_async_opensearch() -> Any:
    """Import OpenSearch if available, otherwise raise error."""
    return AsyncOpenSearch


def _import_async_bulk() -> Any:
    """Import bulk if available, otherwise raise error."""
    return async_bulk


def _import_not_found_error() -> Any:
    """Import not found error if available, otherwise raise error."""
    return NotFoundError


def _get_async_opensearch_client(opensearch_url: str, **kwargs: Any) -> Any:
    """Get AsyncOpenSearch client from the opensearch_url, otherwise raise error."""
    try:
        opensearch = _import_async_opensearch()
        client = opensearch(opensearch_url, **kwargs)

    except ValueError as e:
        raise ValueError(
            f"AsyncOpenSearch client string provided is not in proper format. "
            f"Got error: {e} "
        )
    return client


async def _bulk_ingest_embeddings(
    client: Any,
    index_name: str,
    embeddings: List[List[float]],
    texts: Iterable[str],
    metadatas: Optional[List[dict]] = None,
    ids: Optional[List[str]] = None,
    vector_field: str = "embedding",
    text_field: str = "content",
    mapping: Optional[Dict] = None,
    max_chunk_bytes: Optional[int] = 1 * 1024 * 1024,
    is_aoss: bool = False,
) -> List[str]:
    """Async Bulk Ingest Embeddings into given index."""
    if not mapping:
        mapping = {}

    async_bulk = _import_async_bulk()
    not_found_error = _import_not_found_error()
    requests = []
    return_ids = []
    mapping = mapping

    try:
        await client.indices.get(index=index_name)
    except not_found_error:
        await client.indices.create(index=index_name, body=mapping)

    for i, text in enumerate(texts):
        metadata = metadatas[i] if metadatas else {}
        _id = ids[i] if ids else str(uuid.uuid4())
        request = {
            "_op_type": "index",
            "_index": index_name,
            vector_field: embeddings[i],
            text_field: text,
            "metadata": metadata,
        }
        if is_aoss:
            request["id"] = _id
        else:
            request["_id"] = _id
        requests.append(request)
        return_ids.append(_id)
    await async_bulk(client, requests, max_chunk_bytes=max_chunk_bytes)
    if not is_aoss:
        await client.indices.refresh(index=index_name)
    return return_ids


def _default_approximate_search_query(
    query_vector: List[float],
    k: int = 4,
    vector_field: str = "embedding",
) -> Dict:
    """For Approximate k-NN Search, this is the default query."""
    return {
        "size": k,
        "query": {"knn": {vector_field: {"vector": query_vector, "k": k}}},
    }


def _parse_filters(filters: Optional[MetadataFilters]) -> Any:
    pre_filter = []
    if filters is not None:
        for f in filters.legacy_filters():
            pre_filter.append({f.key: json.loads(str(f.value))})

    return pre_filter


def _knn_search_query(
    embedding_field: str,
    query_embedding: List[float],
    k: int,
    filters: Optional[MetadataFilters] = None,
) -> Dict:
    """
    Do knn search.

    If there are no filters do approx-knn search.
    If there are (pre)-filters, do an exhaustive exact knn search using 'painless
        scripting'.

    Note that approximate knn search does not support pre-filtering.

    Args:
        query_embedding: Vector embedding to query.
        k: Maximum number of results.
        filters: Optional filters to apply before the search.
            Supports filter-context queries documented at
            https://opensearch.org/docs/latest/query-dsl/query-filter-context/

    Returns:
        Up to k docs closest to query_embedding
    """
    if filters is None:
        search_query = _default_approximate_search_query(
            query_embedding, k, vector_field=embedding_field
        )
    else:
        pre_filter = _parse_filters(filters)
        # https://opensearch.org/docs/latest/search-plugins/knn/painless-functions/
        search_query = _default_painless_scripting_query(
            query_embedding,
            k,
            space_type="l2Squared",
            pre_filter={"bool": {"filter": pre_filter}},
            vector_field=embedding_field,
        )

    return search_query


def _hybrid_search_query(
    text_field: str,
    query_str: str,
    embedding_field: str,
    query_embedding: List[float],
    k: int,
    filters: Optional[MetadataFilters] = None,
) -> Dict:
    knn_query = _knn_search_query(embedding_field, query_embedding, k, filters)["query"]
    lexical_query = {"must": {"match": {text_field: {"query": query_str}}}}

    parsed_filters = _parse_filters(filters)
    if len(parsed_filters) > 0:
        lexical_query["filter"] = parsed_filters
    return {
        "size": k,
        "query": {"hybrid": {"queries": [{"bool": lexical_query}, knn_query]}},
    }


def __get_painless_scripting_source(
    space_type: str, vector_field: str = "embedding"
) -> str:
    """For Painless Scripting, it returns the script source based on space type."""
    source_value = f"(1.0 + {space_type}(params.query_value, doc['{vector_field}']))"
    if space_type == "cosineSimilarity":
        return source_value
    else:
        return f"1/{source_value}"


def _default_painless_scripting_query(
    query_vector: List[float],
    k: int = 4,
    space_type: str = "l2Squared",
    pre_filter: Optional[Union[Dict, List]] = None,
    vector_field: str = "embedding",
) -> Dict:
    """For Painless Scripting Search, this is the default query."""
    if not pre_filter:
        pre_filter = MATCH_ALL_QUERY

    source = __get_painless_scripting_source(space_type, vector_field)
    return {
        "size": k,
        "query": {
            "script_score": {
                "query": pre_filter,
                "script": {
                    "source": source,
                    "params": {
                        "field": vector_field,
                        "query_value": query_vector,
                    },
                },
            }
        },
    }


def _is_aoss_enabled(http_auth: Any) -> bool:
    """Check if the service is http_auth is set as `aoss`."""
    if (
        http_auth is not None
        and hasattr(http_auth, "service")
        and http_auth.service == "aoss"
    ):
        return True
    return False


class OpensearchVectorClient:
    """
    Object encapsulating an Opensearch index that has vector search enabled.

    If the index does not yet exist, it is created during init.
    Therefore, the underlying index is assumed to either:
    1) not exist yet or 2) be created due to previous usage of this class.

    Args:
        endpoint (str): URL (http/https) of elasticsearch endpoint
        index (str): Name of the elasticsearch index
        dim (int): Dimension of the vector
        embedding_field (str): Name of the field in the index to store
            embedding array in.
        text_field (str): Name of the field to grab text from
        method (Optional[dict]): Opensearch "method" JSON obj for configuring
            the KNN index.
            This includes engine, metric, and other config params. Defaults to:
            {"name": "hnsw", "space_type": "l2", "engine": "faiss",
            "parameters": {"ef_construction": 256, "m": 48}}
        **kwargs: Optional arguments passed to the OpenSearch client from opensearch-py.

    """

    def __init__(
        self,
        endpoint: str,
        index: str,
        dim: int,
        embedding_field: str = "embedding",
        text_field: str = "content",
        method: Optional[dict] = None,
        max_chunk_bytes: int = 1 * 1024 * 1024,
        search_pipeline: Optional[str] = None,
        **kwargs: Any,
    ):
        """Init params."""
        if method is None:
            method = {
                "name": "hnsw",
                "space_type": "l2",
                "engine": "nmslib",
                "parameters": {"ef_construction": 256, "m": 48},
            }
        if embedding_field is None:
            embedding_field = "embedding"
        self._embedding_field = embedding_field

        self._endpoint = endpoint
        self._dim = dim
        self._index = index
        self._text_field = text_field
        self._max_chunk_bytes = max_chunk_bytes

        self._search_pipeline = search_pipeline
        http_auth = kwargs.get("http_auth")
        self.is_aoss = _is_aoss_enabled(http_auth=http_auth)
        # initialize mapping
        idx_conf = {
            "settings": {"index": {"knn": True, "knn.algo_param.ef_search": 100}},
            "mappings": {
                "properties": {
                    embedding_field: {
                        "type": "knn_vector",
                        "dimension": dim,
                        "method": method,
                    },
                }
            },
        }
        self._os_client = _get_async_opensearch_client(self._endpoint, **kwargs)
        not_found_error = _import_not_found_error()

        event_loop = asyncio.get_event_loop()
        try:
            event_loop.run_until_complete(
                self._os_client.indices.get(index=self._index)
            )
        except not_found_error:
            event_loop.run_until_complete(
                self._os_client.indices.create(index=self._index, body=idx_conf)
            )
            event_loop.run_until_complete(
                self._os_client.indices.refresh(index=self._index)
            )

    async def index_results(self, nodes: List[BaseNode], **kwargs: Any) -> List[str]:
        """Store results in the index."""
        embeddings: List[List[float]] = []
        texts: List[str] = []
        metadatas: List[dict] = []
        ids: List[str] = []
        for node in nodes:
            ids.append(node.node_id)
            embeddings.append(node.get_embedding())
            texts.append(node.get_content(metadata_mode=MetadataMode.NONE))
            metadatas.append(node_to_metadata_dict(node, remove_text=True))

        return await _bulk_ingest_embeddings(
            self._os_client,
            self._index,
            embeddings,
            texts,
            metadatas=metadatas,
            ids=ids,
            vector_field=self._embedding_field,
            text_field=self._text_field,
            mapping=None,
            max_chunk_bytes=self._max_chunk_bytes,
            is_aoss=self.is_aoss,
        )

    async def delete_by_doc_id(self, doc_id: str) -> None:
        """
        Deletes all OpenSearch documents corresponding to the given LlamaIndex `Document` ID.

        Args:
            doc_id (str): a LlamaIndex `Document` id
        """
        search_query = {
            "query": {"term": {"metadata.doc_id.keyword": {"value": doc_id}}}
        }
        await self._os_client.delete_by_query(index=self._index, body=search_query)

    async def aquery(
        self,
        query_mode: VectorStoreQueryMode,
        query_str: Optional[str],
        query_embedding: List[float],
        k: int,
        filters: Optional[MetadataFilters] = None,
    ) -> VectorStoreQueryResult:
        if query_mode == VectorStoreQueryMode.HYBRID:
            if query_str is None or self._search_pipeline is None:
                raise ValueError(INVALID_HYBRID_QUERY_ERROR)
            search_query = _hybrid_search_query(
                self._text_field,
                query_str,
                self._embedding_field,
                query_embedding,
                k,
                filters=filters,
            )
            params = {"search_pipeline": self._search_pipeline}
        else:
            search_query = _knn_search_query(
                self._embedding_field, query_embedding, k, filters=filters
            )
            params = None

        res = await self._os_client.search(
            index=self._index, body=search_query, params=params
        )
        nodes = []
        ids = []
        scores = []
        for hit in res["hits"]["hits"]:
            source = hit["_source"]
            node_id = hit["_id"]
            text = source[self._text_field]
            metadata = source.get("metadata", None)

            try:
                node = metadata_dict_to_node(metadata)
                node.text = text
            except Exception:
                # TODO: Legacy support for old nodes
                node_info = source.get("node_info")
                relationships = source.get("relationships") or {}
                start_char_idx = None
                end_char_idx = None
                if isinstance(node_info, dict):
                    start_char_idx = node_info.get("start", None)
                    end_char_idx = node_info.get("end", None)

                node = TextNode(
                    text=text,
                    metadata=metadata,
                    id_=node_id,
                    start_char_idx=start_char_idx,
                    end_char_idx=end_char_idx,
                    relationships=relationships,
                    extra_info=source,
                )
            ids.append(node_id)
            nodes.append(node)
            scores.append(hit["_score"])
        return VectorStoreQueryResult(nodes=nodes, ids=ids, similarities=scores)


class OpensearchVectorStore(BasePydanticVectorStore):
    """
    Elasticsearch/Opensearch vector store.

    Args:
        client (OpensearchVectorClient): Vector index client to use
            for data insertion/querying.

    Examples:
        `pip install llama-index-vector-stores-opensearch`

        ```python
        from llama_index.vector_stores.opensearch import (
            OpensearchVectorStore,
            OpensearchVectorClient,
        )

        # http endpoint for your cluster (opensearch required for vector index usage)
        endpoint = "http://localhost:9200"
        # index to demonstrate the VectorStore impl
        idx = "gpt-index-demo"

        # OpensearchVectorClient stores text in this field by default
        text_field = "content"
        # OpensearchVectorClient stores embeddings in this field by default
        embedding_field = "embedding"

        # OpensearchVectorClient encapsulates logic for a
        # single opensearch index with vector search enabled
        client = OpensearchVectorClient(
            endpoint, idx, 1536, embedding_field=embedding_field, text_field=text_field
        )

        # initialize vector store
        vector_store = OpensearchVectorStore(client)
        ```
    """

    stores_text: bool = True
    _client: OpensearchVectorClient = PrivateAttr(default=None)

    def __init__(
        self,
        client: OpensearchVectorClient,
    ) -> None:
        """Initialize params."""
        super().__init__()
        self._client = client

    @property
    def client(self) -> Any:
        """Get client."""
        return self._client

    def add(
        self,
        nodes: List[BaseNode],
        **add_kwargs: Any,
    ) -> List[str]:
        """
        Add nodes to index.

        Args:
            nodes: List[BaseNode]: list of nodes with embeddings.

        """
        return asyncio.get_event_loop().run_until_complete(
            self.async_add(nodes, **add_kwargs)
        )

    async def async_add(
        self,
        nodes: List[BaseNode],
        **add_kwargs: Any,
    ) -> List[str]:
        """
        Async add nodes to index.

        Args:
            nodes: List[BaseNode]: list of nodes with embeddings.

        """
        await self._client.index_results(nodes)
        return [result.node_id for result in nodes]

    def delete(self, ref_doc_id: str, **delete_kwargs: Any) -> None:
        """
        Delete nodes using a ref_doc_id.

        Args:
            ref_doc_id (str): The doc_id of the document whose nodes should be deleted.

        """
        asyncio.get_event_loop().run_until_complete(
            self.adelete(ref_doc_id, **delete_kwargs)
        )

    async def adelete(self, ref_doc_id: str, **delete_kwargs: Any) -> None:
        """
        Async delete nodes using a ref_doc_id.

        Args:
            ref_doc_id (str): The doc_id of the document whose nodes should be deleted.

        """
        await self._client.delete_by_doc_id(ref_doc_id)

    def query(self, query: VectorStoreQuery, **kwargs: Any) -> VectorStoreQueryResult:
        """
        Query index for top k most similar nodes.

        Args:
            query (VectorStoreQuery): Store query object.

        """
        return asyncio.get_event_loop().run_until_complete(self.aquery(query, **kwargs))

    async def aquery(
        self, query: VectorStoreQuery, **kwargs: Any
    ) -> VectorStoreQueryResult:
        """
        Async query index for top k most similar nodes.

        Args:
            query (VectorStoreQuery): Store query object.

        """
        query_embedding = cast(List[float], query.query_embedding)

        return await self._client.aquery(
            query.mode,
            query.query_str,
            query_embedding,
            query.similarity_top_k,
            filters=query.filters,
        )<|MERGE_RESOLUTION|>--- conflicted
+++ resolved
@@ -1,9 +1,6 @@
 """Elasticsearch/Opensearch vector store."""
 
-<<<<<<< HEAD
-=======
 import asyncio
->>>>>>> 0ee041ef
 import json
 import uuid
 from typing import Any, Dict, Iterable, List, Optional, Union, cast
