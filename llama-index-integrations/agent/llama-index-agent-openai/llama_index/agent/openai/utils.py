"""Utils for OpenAI agent."""

from llama_index.llms.openai.utils import resolve_tool_choice

<<<<<<< HEAD

def resolve_tool_choice(tool_choice: Union[str, dict] = "auto") -> Union[str, dict]:
    """Resolve tool choice.

    If tool_choice is a function name string, return the appropriate dict.
    """
    if isinstance(tool_choice, str) and tool_choice not in ["none", "auto", "required"]:
        return {"type": "function", "function": {"name": tool_choice}}

    return tool_choice
=======
__all__ = ["resolve_tool_choice"]
>>>>>>> a18b9469
<|MERGE_RESOLUTION|>--- conflicted
+++ resolved
@@ -2,17 +2,4 @@
 
 from llama_index.llms.openai.utils import resolve_tool_choice
 
-<<<<<<< HEAD
-
-def resolve_tool_choice(tool_choice: Union[str, dict] = "auto") -> Union[str, dict]:
-    """Resolve tool choice.
-
-    If tool_choice is a function name string, return the appropriate dict.
-    """
-    if isinstance(tool_choice, str) and tool_choice not in ["none", "auto", "required"]:
-        return {"type": "function", "function": {"name": tool_choice}}
-
-    return tool_choice
-=======
-__all__ = ["resolve_tool_choice"]
->>>>>>> a18b9469
+__all__ = ["resolve_tool_choice"]