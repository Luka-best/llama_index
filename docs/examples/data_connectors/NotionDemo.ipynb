{
<<<<<<< HEAD
    "cells": [
        {
            "cell_type": "markdown",
            "id": "3b663334",
            "metadata": {},
            "source": [
                "<a href=\"https://colab.research.google.com/github/jerryjliu/llama_index/blob/main/docs/examples/data_connectors/NotionDemo.ipynb\" target=\"_parent\"><img src=\"https://colab.research.google.com/assets/colab-badge.svg\" alt=\"Open In Colab\"/></a>"
            ]
        },
        {
            "cell_type": "markdown",
            "id": "effeb5a7-8544-4ee4-8c11-bad0d8165394",
            "metadata": {},
            "source": [
                "# Notion Reader\n",
                "Demonstrates our Notion data connector"
            ]
        },
        {
            "cell_type": "markdown",
            "id": "79882740",
            "metadata": {},
            "source": [
                "If you're opening this Notebook on colab, you will probably need to install LlamaIndex 🦙."
            ]
        },
        {
            "cell_type": "code",
            "execution_count": null,
            "id": "89c6b207",
            "metadata": {},
            "outputs": [],
            "source": [
                "!pip install llama-index"
            ]
        },
        {
            "cell_type": "code",
            "execution_count": null,
            "id": "995afc19",
            "metadata": {},
            "outputs": [],
            "source": [
                "import logging\n",
                "import sys\n",
                "\n",
                "logging.basicConfig(stream=sys.stdout, level=logging.INFO)\n",
                "logging.getLogger().addHandler(logging.StreamHandler(stream=sys.stdout))"
            ]
        },
        {
            "cell_type": "code",
            "execution_count": 1,
            "id": "6ea1f66d-10ed-4417-bdcb-f8a894836ea5",
            "metadata": {},
            "outputs": [],
            "source": [
                "from llama_index import SummaryIndex, NotionPageReader\n",
                "from IPython.display import Markdown, display\n",
                "import os"
            ]
        },
        {
            "cell_type": "code",
            "execution_count": null,
            "id": "da90589a-fb44-4ec6-9706-753dba4fa968",
            "metadata": {},
            "outputs": [],
            "source": [
                "integration_token = os.getenv(\"NOTION_INTEGRATION_TOKEN\")\n",
                "page_ids = [\"<page_id>\"]\n",
                "documents = NotionPageReader(integration_token=integration_token).load_data(\n",
                "    page_ids=page_ids\n",
                ")"
            ]
        },
        {
            "cell_type": "code",
            "execution_count": null,
            "id": "341295df-2029-4728-ab3d-2ee178a7e6f1",
            "metadata": {},
            "outputs": [],
            "source": [
                "index = SummaryIndex.from_documents(documents)"
            ]
        },
        {
            "cell_type": "code",
            "execution_count": null,
            "id": "01c26b9d-49ec-4a6e-9c61-5c06bb86bbb2",
            "metadata": {},
            "outputs": [],
            "source": [
                "# set Logging to DEBUG for more detailed outputs\n",
                "query_engine = index.as_query_engine()\n",
                "response = query_engine.query(\"<query_text>\")"
            ]
        },
        {
            "cell_type": "code",
            "execution_count": null,
            "id": "f160c678-2fb5-4d6d-b2bc-87abb61cfdec",
            "metadata": {},
            "outputs": [],
            "source": [
                "display(Markdown(f\"<b>{response}</b>\"))"
            ]
        },
        {
            "cell_type": "markdown",
            "id": "8e8e1b13",
            "metadata": {},
            "source": [
                "You can also pass the id of a database to index all the pages in that database:"
            ]
        },
        {
            "cell_type": "code",
            "execution_count": 4,
            "id": "087431a2-b04c-441c-820f-6d6d3cdf831c",
            "metadata": {},
            "outputs": [],
            "source": [
                "database_id = \"<database-id>\"\n",
                "\n",
                "# https://developers.notion.com/docs/working-with-databases for how to find your database id\n",
                "\n",
                "documents = NotionPageReader(integration_token=integration_token).load_data(\n",
                "    database_id=database_id\n",
                ")\n",
                "\n",
                "print(documents)"
            ]
        },
        {
            "cell_type": "code",
            "execution_count": null,
            "id": "6464025d-0c5a-4e2d-8a90-91c29ece9884",
            "metadata": {},
            "outputs": [],
            "source": [
                "# set Logging to DEBUG for more detailed outputs\n",
                "index = SummaryIndex.from_documents(documents)\n",
                "query_engine = index.as_query_engine()\n",
                "response = query_engine.query(\"<query_text>\")\n",
                "display(Markdown(f\"<b>{response}</b>\"))"
            ]
        }
    ],
    "metadata": {
        "kernelspec": {
            "display_name": "Python 3 (ipykernel)",
            "language": "python",
            "name": "python3"
        },
        "language_info": {
            "codemirror_mode": {
                "name": "ipython",
                "version": 3
            },
            "file_extension": ".py",
            "mimetype": "text/x-python",
            "name": "python",
            "nbconvert_exporter": "python",
            "pygments_lexer": "ipython3",
            "version": "3.11.1"
        },
        "vscode": {
            "interpreter": {
                "hash": "c32397a35d2e76e766f80c3872b208f0c0029e8a6a9b8e2a8fe7b1641cfa009b"
            }
        }
    },
    "nbformat": 4,
    "nbformat_minor": 5
=======
 "cells": [
  {
   "cell_type": "markdown",
   "id": "effeb5a7-8544-4ee4-8c11-bad0d8165394",
   "metadata": {},
   "source": [
    "# Notion Reader\n",
    "Demonstrates our Notion data connector"
   ]
  },
  {
   "cell_type": "code",
   "execution_count": null,
   "id": "995afc19",
   "metadata": {},
   "outputs": [],
   "source": [
    "import logging\n",
    "import sys\n",
    "\n",
    "logging.basicConfig(stream=sys.stdout, level=logging.INFO)\n",
    "logging.getLogger().addHandler(logging.StreamHandler(stream=sys.stdout))"
   ]
  },
  {
   "cell_type": "code",
   "execution_count": null,
   "id": "6ea1f66d-10ed-4417-bdcb-f8a894836ea5",
   "metadata": {},
   "outputs": [],
   "source": [
    "from llama_index import SummaryIndex, NotionPageReader\n",
    "from IPython.display import Markdown, display\n",
    "import os"
   ]
  },
  {
   "cell_type": "code",
   "execution_count": null,
   "id": "da90589a-fb44-4ec6-9706-753dba4fa968",
   "metadata": {},
   "outputs": [],
   "source": [
    "integration_token = os.getenv(\"NOTION_INTEGRATION_TOKEN\")\n",
    "page_ids = [\"<page_id>\"]\n",
    "documents = NotionPageReader(integration_token=integration_token).load_data(\n",
    "    page_ids=page_ids\n",
    ")"
   ]
  },
  {
   "cell_type": "code",
   "execution_count": null,
   "id": "341295df-2029-4728-ab3d-2ee178a7e6f1",
   "metadata": {},
   "outputs": [],
   "source": [
    "index = SummaryIndex.from_documents(documents)"
   ]
  },
  {
   "cell_type": "code",
   "execution_count": null,
   "id": "01c26b9d-49ec-4a6e-9c61-5c06bb86bbb2",
   "metadata": {},
   "outputs": [],
   "source": [
    "# set Logging to DEBUG for more detailed outputs\n",
    "query_engine = index.as_query_engine()\n",
    "response = query_engine.query(\"<query_text>\")"
   ]
  },
  {
   "cell_type": "code",
   "execution_count": null,
   "id": "f160c678-2fb5-4d6d-b2bc-87abb61cfdec",
   "metadata": {},
   "outputs": [],
   "source": [
    "display(Markdown(f\"<b>{response}</b>\"))"
   ]
  },
  {
   "cell_type": "markdown",
   "id": "8e8e1b13",
   "metadata": {},
   "source": [
    "You can also pass the id of a database to index all the pages in that database:"
   ]
  },
  {
   "cell_type": "code",
   "execution_count": null,
   "id": "087431a2-b04c-441c-820f-6d6d3cdf831c",
   "metadata": {},
   "outputs": [],
   "source": [
    "database_id = \"<database-id>\"\n",
    "\n",
    "# https://developers.notion.com/docs/working-with-databases for how to find your database id\n",
    "\n",
    "documents = NotionPageReader(integration_token=integration_token).load_data(\n",
    "    database_id=database_id\n",
    ")\n",
    "\n",
    "print(documents)"
   ]
  },
  {
   "cell_type": "code",
   "execution_count": null,
   "id": "6464025d-0c5a-4e2d-8a90-91c29ece9884",
   "metadata": {},
   "outputs": [],
   "source": [
    "# set Logging to DEBUG for more detailed outputs\n",
    "index = SummaryIndex.from_documents(documents)\n",
    "query_engine = index.as_query_engine()\n",
    "response = query_engine.query(\"<query_text>\")\n",
    "display(Markdown(f\"<b>{response}</b>\"))"
   ]
  }
 ],
 "metadata": {
  "kernelspec": {
   "display_name": "Python 3 (ipykernel)",
   "language": "python",
   "name": "python3"
  },
  "language_info": {
   "codemirror_mode": {
    "name": "ipython",
    "version": 3
   },
   "file_extension": ".py",
   "mimetype": "text/x-python",
   "name": "python",
   "nbconvert_exporter": "python",
   "pygments_lexer": "ipython3"
  },
  "vscode": {
   "interpreter": {
    "hash": "c32397a35d2e76e766f80c3872b208f0c0029e8a6a9b8e2a8fe7b1641cfa009b"
   }
  }
 },
 "nbformat": 4,
 "nbformat_minor": 5
>>>>>>> 91649e1d
}<|MERGE_RESOLUTION|>--- conflicted
+++ resolved
@@ -1,181 +1,4 @@
 {
-<<<<<<< HEAD
-    "cells": [
-        {
-            "cell_type": "markdown",
-            "id": "3b663334",
-            "metadata": {},
-            "source": [
-                "<a href=\"https://colab.research.google.com/github/jerryjliu/llama_index/blob/main/docs/examples/data_connectors/NotionDemo.ipynb\" target=\"_parent\"><img src=\"https://colab.research.google.com/assets/colab-badge.svg\" alt=\"Open In Colab\"/></a>"
-            ]
-        },
-        {
-            "cell_type": "markdown",
-            "id": "effeb5a7-8544-4ee4-8c11-bad0d8165394",
-            "metadata": {},
-            "source": [
-                "# Notion Reader\n",
-                "Demonstrates our Notion data connector"
-            ]
-        },
-        {
-            "cell_type": "markdown",
-            "id": "79882740",
-            "metadata": {},
-            "source": [
-                "If you're opening this Notebook on colab, you will probably need to install LlamaIndex 🦙."
-            ]
-        },
-        {
-            "cell_type": "code",
-            "execution_count": null,
-            "id": "89c6b207",
-            "metadata": {},
-            "outputs": [],
-            "source": [
-                "!pip install llama-index"
-            ]
-        },
-        {
-            "cell_type": "code",
-            "execution_count": null,
-            "id": "995afc19",
-            "metadata": {},
-            "outputs": [],
-            "source": [
-                "import logging\n",
-                "import sys\n",
-                "\n",
-                "logging.basicConfig(stream=sys.stdout, level=logging.INFO)\n",
-                "logging.getLogger().addHandler(logging.StreamHandler(stream=sys.stdout))"
-            ]
-        },
-        {
-            "cell_type": "code",
-            "execution_count": 1,
-            "id": "6ea1f66d-10ed-4417-bdcb-f8a894836ea5",
-            "metadata": {},
-            "outputs": [],
-            "source": [
-                "from llama_index import SummaryIndex, NotionPageReader\n",
-                "from IPython.display import Markdown, display\n",
-                "import os"
-            ]
-        },
-        {
-            "cell_type": "code",
-            "execution_count": null,
-            "id": "da90589a-fb44-4ec6-9706-753dba4fa968",
-            "metadata": {},
-            "outputs": [],
-            "source": [
-                "integration_token = os.getenv(\"NOTION_INTEGRATION_TOKEN\")\n",
-                "page_ids = [\"<page_id>\"]\n",
-                "documents = NotionPageReader(integration_token=integration_token).load_data(\n",
-                "    page_ids=page_ids\n",
-                ")"
-            ]
-        },
-        {
-            "cell_type": "code",
-            "execution_count": null,
-            "id": "341295df-2029-4728-ab3d-2ee178a7e6f1",
-            "metadata": {},
-            "outputs": [],
-            "source": [
-                "index = SummaryIndex.from_documents(documents)"
-            ]
-        },
-        {
-            "cell_type": "code",
-            "execution_count": null,
-            "id": "01c26b9d-49ec-4a6e-9c61-5c06bb86bbb2",
-            "metadata": {},
-            "outputs": [],
-            "source": [
-                "# set Logging to DEBUG for more detailed outputs\n",
-                "query_engine = index.as_query_engine()\n",
-                "response = query_engine.query(\"<query_text>\")"
-            ]
-        },
-        {
-            "cell_type": "code",
-            "execution_count": null,
-            "id": "f160c678-2fb5-4d6d-b2bc-87abb61cfdec",
-            "metadata": {},
-            "outputs": [],
-            "source": [
-                "display(Markdown(f\"<b>{response}</b>\"))"
-            ]
-        },
-        {
-            "cell_type": "markdown",
-            "id": "8e8e1b13",
-            "metadata": {},
-            "source": [
-                "You can also pass the id of a database to index all the pages in that database:"
-            ]
-        },
-        {
-            "cell_type": "code",
-            "execution_count": 4,
-            "id": "087431a2-b04c-441c-820f-6d6d3cdf831c",
-            "metadata": {},
-            "outputs": [],
-            "source": [
-                "database_id = \"<database-id>\"\n",
-                "\n",
-                "# https://developers.notion.com/docs/working-with-databases for how to find your database id\n",
-                "\n",
-                "documents = NotionPageReader(integration_token=integration_token).load_data(\n",
-                "    database_id=database_id\n",
-                ")\n",
-                "\n",
-                "print(documents)"
-            ]
-        },
-        {
-            "cell_type": "code",
-            "execution_count": null,
-            "id": "6464025d-0c5a-4e2d-8a90-91c29ece9884",
-            "metadata": {},
-            "outputs": [],
-            "source": [
-                "# set Logging to DEBUG for more detailed outputs\n",
-                "index = SummaryIndex.from_documents(documents)\n",
-                "query_engine = index.as_query_engine()\n",
-                "response = query_engine.query(\"<query_text>\")\n",
-                "display(Markdown(f\"<b>{response}</b>\"))"
-            ]
-        }
-    ],
-    "metadata": {
-        "kernelspec": {
-            "display_name": "Python 3 (ipykernel)",
-            "language": "python",
-            "name": "python3"
-        },
-        "language_info": {
-            "codemirror_mode": {
-                "name": "ipython",
-                "version": 3
-            },
-            "file_extension": ".py",
-            "mimetype": "text/x-python",
-            "name": "python",
-            "nbconvert_exporter": "python",
-            "pygments_lexer": "ipython3",
-            "version": "3.11.1"
-        },
-        "vscode": {
-            "interpreter": {
-                "hash": "c32397a35d2e76e766f80c3872b208f0c0029e8a6a9b8e2a8fe7b1641cfa009b"
-            }
-        }
-    },
-    "nbformat": 4,
-    "nbformat_minor": 5
-=======
  "cells": [
   {
    "cell_type": "markdown",
@@ -324,5 +147,4 @@
  },
  "nbformat": 4,
  "nbformat_minor": 5
->>>>>>> 91649e1d
 }