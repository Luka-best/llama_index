{
<<<<<<< HEAD
    "cells": [
        {
            "cell_type": "markdown",
            "id": "6dcf144c",
            "metadata": {},
            "source": [
                "<a href=\"https://colab.research.google.com/github/jerryjliu/llama_index/blob/main/docs/examples/data_connectors/SlackDemo.ipynb\" target=\"_parent\"><img src=\"https://colab.research.google.com/assets/colab-badge.svg\" alt=\"Open In Colab\"/></a>"
            ]
        },
        {
            "cell_type": "markdown",
            "id": "effeb5a7-8544-4ee4-8c11-bad0d8165394",
            "metadata": {},
            "source": [
                "# Slack Reader\n",
                "Demonstrates our Slack data connector"
            ]
        },
        {
            "cell_type": "markdown",
            "id": "64100a20",
            "metadata": {},
            "source": [
                "If you're opening this Notebook on colab, you will probably need to install LlamaIndex 🦙."
            ]
        },
        {
            "cell_type": "code",
            "execution_count": null,
            "id": "deb143df",
            "metadata": {},
            "outputs": [],
            "source": [
                "!pip install llama-index"
            ]
        },
        {
            "cell_type": "code",
            "execution_count": null,
            "id": "dc664882",
            "metadata": {},
            "outputs": [],
            "source": [
                "import logging\n",
                "import sys\n",
                "\n",
                "logging.basicConfig(stream=sys.stdout, level=logging.INFO)\n",
                "logging.getLogger().addHandler(logging.StreamHandler(stream=sys.stdout))"
            ]
        },
        {
            "cell_type": "code",
            "execution_count": null,
            "id": "6ea1f66d-10ed-4417-bdcb-f8a894836ea5",
            "metadata": {},
            "outputs": [],
            "source": [
                "from llama_index import SummaryIndex, SlackReader\n",
                "from IPython.display import Markdown, display\n",
                "import os"
            ]
        },
        {
            "cell_type": "code",
            "execution_count": null,
            "id": "da90589a-fb44-4ec6-9706-753dba4fa968",
            "metadata": {},
            "outputs": [],
            "source": [
                "slack_token = os.getenv(\"SLACK_BOT_TOKEN\")\n",
                "channel_ids = [\"<channel_id>\"]\n",
                "documents = SlackReader(slack_token=slack_token).load_data(channel_ids=channel_ids)"
            ]
        },
        {
            "cell_type": "code",
            "execution_count": null,
            "id": "341295df-2029-4728-ab3d-2ee178a7e6f1",
            "metadata": {},
            "outputs": [],
            "source": [
                "index = SummaryIndex.from_documents(documents)"
            ]
        },
        {
            "cell_type": "code",
            "execution_count": null,
            "id": "01c26b9d-49ec-4a6e-9c61-5c06bb86bbb2",
            "metadata": {},
            "outputs": [],
            "source": [
                "# set Logging to DEBUG for more detailed outputs\n",
                "query_engine = index.as_query_engine()\n",
                "response = query_engine.query(\"<query_text>\")"
            ]
        },
        {
            "cell_type": "code",
            "execution_count": null,
            "id": "f160c678-2fb5-4d6d-b2bc-87abb61cfdec",
            "metadata": {},
            "outputs": [],
            "source": [
                "display(Markdown(f\"<b>{response}</b>\"))"
            ]
        }
    ],
    "metadata": {
        "kernelspec": {
            "display_name": "Python 3 (ipykernel)",
            "language": "python",
            "name": "python3"
        },
        "language_info": {
            "codemirror_mode": {
                "name": "ipython",
                "version": 3
            },
            "file_extension": ".py",
            "mimetype": "text/x-python",
            "name": "python",
            "nbconvert_exporter": "python",
            "pygments_lexer": "ipython3",
            "version": "3.11.1"
        }
    },
    "nbformat": 4,
    "nbformat_minor": 5
=======
 "cells": [
  {
   "cell_type": "markdown",
   "id": "effeb5a7-8544-4ee4-8c11-bad0d8165394",
   "metadata": {},
   "source": [
    "# Slack Reader\n",
    "Demonstrates our Slack data connector"
   ]
  },
  {
   "cell_type": "code",
   "execution_count": null,
   "id": "dc664882",
   "metadata": {},
   "outputs": [],
   "source": [
    "import logging\n",
    "import sys\n",
    "\n",
    "logging.basicConfig(stream=sys.stdout, level=logging.INFO)\n",
    "logging.getLogger().addHandler(logging.StreamHandler(stream=sys.stdout))"
   ]
  },
  {
   "cell_type": "code",
   "execution_count": null,
   "id": "6ea1f66d-10ed-4417-bdcb-f8a894836ea5",
   "metadata": {},
   "outputs": [],
   "source": [
    "from llama_index import SummaryIndex, SlackReader\n",
    "from IPython.display import Markdown, display\n",
    "import os"
   ]
  },
  {
   "cell_type": "code",
   "execution_count": null,
   "id": "da90589a-fb44-4ec6-9706-753dba4fa968",
   "metadata": {},
   "outputs": [],
   "source": [
    "slack_token = os.getenv(\"SLACK_BOT_TOKEN\")\n",
    "channel_ids = [\"<channel_id>\"]\n",
    "documents = SlackReader(slack_token=slack_token).load_data(\n",
    "    channel_ids=channel_ids\n",
    ")"
   ]
  },
  {
   "cell_type": "code",
   "execution_count": null,
   "id": "341295df-2029-4728-ab3d-2ee178a7e6f1",
   "metadata": {},
   "outputs": [],
   "source": [
    "index = SummaryIndex.from_documents(documents)"
   ]
  },
  {
   "cell_type": "code",
   "execution_count": null,
   "id": "01c26b9d-49ec-4a6e-9c61-5c06bb86bbb2",
   "metadata": {},
   "outputs": [],
   "source": [
    "# set Logging to DEBUG for more detailed outputs\n",
    "query_engine = index.as_query_engine()\n",
    "response = query_engine.query(\"<query_text>\")"
   ]
  },
  {
   "cell_type": "code",
   "execution_count": null,
   "id": "f160c678-2fb5-4d6d-b2bc-87abb61cfdec",
   "metadata": {},
   "outputs": [],
   "source": [
    "display(Markdown(f\"<b>{response}</b>\"))"
   ]
  }
 ],
 "metadata": {
  "kernelspec": {
   "display_name": "Python 3 (ipykernel)",
   "language": "python",
   "name": "python3"
  },
  "language_info": {
   "codemirror_mode": {
    "name": "ipython",
    "version": 3
   },
   "file_extension": ".py",
   "mimetype": "text/x-python",
   "name": "python",
   "nbconvert_exporter": "python",
   "pygments_lexer": "ipython3"
  }
 },
 "nbformat": 4,
 "nbformat_minor": 5
>>>>>>> 91649e1d
}<|MERGE_RESOLUTION|>--- conflicted
+++ resolved
@@ -1,134 +1,4 @@
 {
-<<<<<<< HEAD
-    "cells": [
-        {
-            "cell_type": "markdown",
-            "id": "6dcf144c",
-            "metadata": {},
-            "source": [
-                "<a href=\"https://colab.research.google.com/github/jerryjliu/llama_index/blob/main/docs/examples/data_connectors/SlackDemo.ipynb\" target=\"_parent\"><img src=\"https://colab.research.google.com/assets/colab-badge.svg\" alt=\"Open In Colab\"/></a>"
-            ]
-        },
-        {
-            "cell_type": "markdown",
-            "id": "effeb5a7-8544-4ee4-8c11-bad0d8165394",
-            "metadata": {},
-            "source": [
-                "# Slack Reader\n",
-                "Demonstrates our Slack data connector"
-            ]
-        },
-        {
-            "cell_type": "markdown",
-            "id": "64100a20",
-            "metadata": {},
-            "source": [
-                "If you're opening this Notebook on colab, you will probably need to install LlamaIndex 🦙."
-            ]
-        },
-        {
-            "cell_type": "code",
-            "execution_count": null,
-            "id": "deb143df",
-            "metadata": {},
-            "outputs": [],
-            "source": [
-                "!pip install llama-index"
-            ]
-        },
-        {
-            "cell_type": "code",
-            "execution_count": null,
-            "id": "dc664882",
-            "metadata": {},
-            "outputs": [],
-            "source": [
-                "import logging\n",
-                "import sys\n",
-                "\n",
-                "logging.basicConfig(stream=sys.stdout, level=logging.INFO)\n",
-                "logging.getLogger().addHandler(logging.StreamHandler(stream=sys.stdout))"
-            ]
-        },
-        {
-            "cell_type": "code",
-            "execution_count": null,
-            "id": "6ea1f66d-10ed-4417-bdcb-f8a894836ea5",
-            "metadata": {},
-            "outputs": [],
-            "source": [
-                "from llama_index import SummaryIndex, SlackReader\n",
-                "from IPython.display import Markdown, display\n",
-                "import os"
-            ]
-        },
-        {
-            "cell_type": "code",
-            "execution_count": null,
-            "id": "da90589a-fb44-4ec6-9706-753dba4fa968",
-            "metadata": {},
-            "outputs": [],
-            "source": [
-                "slack_token = os.getenv(\"SLACK_BOT_TOKEN\")\n",
-                "channel_ids = [\"<channel_id>\"]\n",
-                "documents = SlackReader(slack_token=slack_token).load_data(channel_ids=channel_ids)"
-            ]
-        },
-        {
-            "cell_type": "code",
-            "execution_count": null,
-            "id": "341295df-2029-4728-ab3d-2ee178a7e6f1",
-            "metadata": {},
-            "outputs": [],
-            "source": [
-                "index = SummaryIndex.from_documents(documents)"
-            ]
-        },
-        {
-            "cell_type": "code",
-            "execution_count": null,
-            "id": "01c26b9d-49ec-4a6e-9c61-5c06bb86bbb2",
-            "metadata": {},
-            "outputs": [],
-            "source": [
-                "# set Logging to DEBUG for more detailed outputs\n",
-                "query_engine = index.as_query_engine()\n",
-                "response = query_engine.query(\"<query_text>\")"
-            ]
-        },
-        {
-            "cell_type": "code",
-            "execution_count": null,
-            "id": "f160c678-2fb5-4d6d-b2bc-87abb61cfdec",
-            "metadata": {},
-            "outputs": [],
-            "source": [
-                "display(Markdown(f\"<b>{response}</b>\"))"
-            ]
-        }
-    ],
-    "metadata": {
-        "kernelspec": {
-            "display_name": "Python 3 (ipykernel)",
-            "language": "python",
-            "name": "python3"
-        },
-        "language_info": {
-            "codemirror_mode": {
-                "name": "ipython",
-                "version": 3
-            },
-            "file_extension": ".py",
-            "mimetype": "text/x-python",
-            "name": "python",
-            "nbconvert_exporter": "python",
-            "pygments_lexer": "ipython3",
-            "version": "3.11.1"
-        }
-    },
-    "nbformat": 4,
-    "nbformat_minor": 5
-=======
  "cells": [
   {
    "cell_type": "markdown",
@@ -232,5 +102,4 @@
  },
  "nbformat": 4,
  "nbformat_minor": 5
->>>>>>> 91649e1d
 }