--- conflicted
+++ resolved
@@ -83,13 +83,7 @@
    "outputs": [],
    "source": [
     "# load documents\n",
-<<<<<<< HEAD
     "documents = SimpleDirectoryReader(\"./data/paul_graham/\").load_data()"
-=======
-    "documents = SimpleDirectoryReader(\n",
-    "    \"../../../examples/paul_graham_essay/data/\"\n",
-    ").load_data()"
->>>>>>> 91649e1d
    ]
   },
   {
