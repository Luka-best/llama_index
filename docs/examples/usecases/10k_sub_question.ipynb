--- conflicted
+++ resolved
@@ -130,17 +130,12 @@
    "metadata": {},
    "outputs": [],
    "source": [
-<<<<<<< HEAD
-    "lyft_docs = SimpleDirectoryReader(input_files=[\"./data/10k/lyft_2021.pdf\"]).load_data()\n",
-    "uber_docs = SimpleDirectoryReader(input_files=[\"./data/10k/uber_2021.pdf\"]).load_data()"
-=======
     "lyft_docs = SimpleDirectoryReader(\n",
-    "    input_files=[\"../data/10k/lyft_2021.pdf\"]\n",
+    "    input_files=[\"./data/10k/lyft_2021.pdf\"]\n",
     ").load_data()\n",
     "uber_docs = SimpleDirectoryReader(\n",
-    "    input_files=[\"../data/10k/uber_2021.pdf\"]\n",
+    "    input_files=[\"./data/10k/uber_2021.pdf\"]\n",
     ").load_data()"
->>>>>>> 91649e1d
    ]
   },
   {
