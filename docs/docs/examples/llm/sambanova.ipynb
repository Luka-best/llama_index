--- conflicted
+++ resolved
@@ -13,11 +13,7 @@
     "To access SambaNova Cloud model you will need to create a [SambaNovaCloud](https://cloud.sambanova.ai/) account, get an API key, install the `llama-index-llms-sambanova` integration package, and install the `SSEClient` Package.\n",
     "\n",
     "```bash\n",
-<<<<<<< HEAD
-    "pip install llama-index-llms-sambanova\n",
-=======
     "pip install llama-index-llms-sambanovacloud\n",
->>>>>>> 5399050a
     "pip install sseclient-py\n",
     "```\n",
     "\n",
@@ -60,11 +56,7 @@
    "metadata": {},
    "outputs": [],
    "source": [
-<<<<<<< HEAD
-    "%pip install \"llama-index-llms-sambanova>=0.3\"\n",
-=======
     "%pip install \"llama-index-llms-sambanovacloud\"\n",
->>>>>>> 5399050a
     "%pip install sseclient-py"
    ]
   },
@@ -83,11 +75,7 @@
    "metadata": {},
    "outputs": [],
    "source": [
-<<<<<<< HEAD
-    "from llama_index.llms.sambanova import SambaNovaCloud\n",
-=======
     "from llama_index.llms.sambanovacloud import SambaNovaCloud\n",
->>>>>>> 5399050a
     "\n",
     "llm = SambaNovaCloud(\n",
     "    model=\"Meta-Llama-3.1-70B-Instruct\",\n",
