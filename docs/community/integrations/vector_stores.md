--- conflicted
+++ resolved
@@ -382,7 +382,6 @@
 index = VectorStoreIndex.from_documents(uber_docs, storage_context=storage_context)
 ```
 
-<<<<<<< HEAD
 **Neo4j**
 
 - Neo4j stores texts, metadata, and embeddings and can be customized to return graph data in the form of metadata.
@@ -399,8 +398,6 @@
     embed_dim=1536
 )
 
-=======
->>>>>>> 46d295c5
 **Azure Cognitive Search**
 
 ```python
@@ -425,11 +422,7 @@
     chunk_field_key="content",
     embedding_field_key="embedding",
     metadata_field_key="li_jsonMetadata",
-<<<<<<< HEAD
-    doc_id_field_key="li_doc_id",)
-=======
     doc_id_field_key="li_doc_id",
->>>>>>> 46d295c5
 )
 ```
 
@@ -567,9 +560,6 @@
 ../../examples/vector_stores/MongoDBAtlasVectorSearch.ipynb
 ../../examples/vector_stores/postgres.ipynb
 ../../examples/vector_stores/AwadbDemo.ipynb
-<<<<<<< HEAD
 ../../examples/vector_stores/Neo4jVectorDemo.ipynb
-=======
->>>>>>> 46d295c5
 ../../examples/vector_stores/CognitiveSearchIndexDemo.ipynb
 ```