# [Beta] Multi-modal models

## Concept

Large language models (LLMs) are text-in, text-out. Large Multi-modal Models (LMMs) generalize this beyond the text modalities. For instance, models such as GPT-4V allow you to jointly input both images and text, and output text.

We've included a base `MultiModalLLM` abstraction to allow for text+image models. **NOTE**: This naming is subject to change!

## Usage Pattern

1. The following code snippet shows how you can get started using LMMs e.g. with GPT-4V.

```python
from llama_index.multi_modal_llms import OpenAIMultiModal
from llama_index.multi_modal_llms.generic_utils import (
    load_image_urls,
)
from llama_index import SimpleDirectoryReader

# load image documents from urls
image_documents = load_image_urls(image_urls)

# load image documents from local directory
image_documents = SimpleDirectoryReader(local_directory).load_data()

# non-streaming
openai_mm_llm = OpenAIMultiModal(
    model="gpt-4-vision-preview", api_key=OPENAI_API_TOKEN, max_new_tokens=300
)
response = openai_mm_llm.complete(
    prompt="what is in the image?", image_documents=image_documents
)
```

2. The following code snippet shows how you can build MultiModal Vector Stores/Index.
<<<<<<< HEAD

```python
from llama_index.indices.multi_modal.base import MultiModalVectorStoreIndex
from llama_index.vector_stores import QdrantVectorStore
from llama_index import SimpleDirectoryReader, StorageContext

import qdrant_client
from llama_index import (
    SimpleDirectoryReader,
)

# Create a local Qdrant vector store
client = qdrant_client.QdrantClient(path="qdrant_mm_db")

text_store = QdrantVectorStore(
    client=client, collection_name="text_collection"
)
image_store = QdrantVectorStore(
    client=client, collection_name="image_collection"
)
storage_context = StorageContext.from_defaults(vector_store=text_store)

# Create the MultiModal index
documents = SimpleDirectoryReader("./mixed_wiki/").load_data()

index = MultiModalVectorStoreIndex.from_documents(
    documents, storage_context=storage_context, image_vector_store=image_store
)
```

3. The following code snippet shows how you can use MultiModal Retriever and Query Engine.

```python
from llama_index.multi_modal_llms import OpenAIMultiModal
from llama_index.prompts import PromptTemplate
from llama_index.query_engine import SimpleMultiModalQueryEngine

retriever_engine = index.as_retriever(
    similarity_top_k=3, image_similarity_top_k=3
)

# retrieve more information from the GPT4V response
retrieval_results = retriever_engine.retrieve(response)

qa_tmpl_str = (
    "Context information is below.\n"
    "---------------------\n"
    "{context_str}\n"
    "---------------------\n"
    "Given the context information and not prior knowledge, "
    "answer the query.\n"
    "Query: {query_str}\n"
    "Answer: "
)
qa_tmpl = PromptTemplate(qa_tmpl_str)

query_engine = index.as_query_engine(
    multi_modal_llm=openai_mm_llm, text_qa_template=qa_tmpl
)

query_str = "Tell me more about the Porsche"
response = query_engine.query(query_str)
```

**Legend**

- ✅ = should work fine
- 🛑 = not available at the moment. Support on the way

### End to End Multi-Modal Work Flow

The tables below attempt to show the **initial** steps with various LlamaIndex features for building your own Multi-Modal RAGs. You can combine different modules/steps together for composing your own Multi-Modal RAG orchestration.

| Query Type | Data Sources<br>for MultiModal<br>Vector Store/Index | MultiModal<br>Embedding                | Retriever                                        | Query<br>Engine        | Output<br>Data<br>Type                   |
| ---------- | ---------------------------------------------------- | -------------------------------------- | ------------------------------------------------ | ---------------------- | ---------------------------------------- |
| Text ✅    | Text ✅                                              | Text ✅                                | Top-k retrieval ✅<br>Simple Fusion retrieval ✅ | Simple Query Engine ✅ | Retrieved Text ✅<br>Generated Text ✅   |
| Image ✅   | Image ✅                                             | Image ✅<br>Image to Text Embedding ✅ | Top-k retrieval ✅<br>Simple Fusion retrieval ✅ | Simple Query Engine ✅ | Retrieved Image ✅<br>Generated Image 🛑 |
| Audio 🛑   | Audio 🛑                                             | Audio 🛑                               | 🛑                                               | 🛑                     | Audio 🛑                                 |
| Video 🛑   | Video 🛑                                             | Video 🛑                               | 🛑                                               | 🛑                     | Video 🛑                                 |

### Multi-Modal LLM Models

These notebooks serve as examples how to leverage and integrate Multi-Modal LLM model, Multi-Modal embeddings, Multi-Modal vector stores, Retriever, Query engine for composing Multi-Modal RAG orchestration.

| Multi-Modal<br>Vision Models                                                     | Single<br>Image<br>Reasoning | Multiple<br>Images<br>Reasoning | Image<br>Embeddings | Simple<br>Query<br>Engine |
| -------------------------------------------------------------------------------- | ---------------------------- | ------------------------------- | ------------------- | ------------------------- |
| [GPT4V](/examples/multi_modal/gpt4v_multi_modal_retrieval.ipynb)<br>(OpenAI API) | ✅                           | ✅                              | 🛑                  | ✅                        |
| [CLIP](/examples/multi_modal/image_to_image_retrieval.ipynb)<br>(Local host)     | 🛑                           | 🛑                              | ✅                  | 🛑                        |
| [LLaVa](/examples/multi_modal/llava_multi_modal_tesla_10q.ipynb)<br>(replicate)  | ✅                           | 🛑                              | 🛑                  | ✅                        |
| [Fuyu-8B](/examples/multi_modal/replicate_multi_modal.ipynb)<br>(replicate)      | ✅                           | 🛑                              | 🛑                  | ✅                        |
| [ImageBind<br>](https://imagebind.metademolab.com/)[To integrate]                | 🛑                           | 🛑                              | ✅                  | 🛑                        |
| [MiniGPT-4<br>](/examples/multi_modal/replicate_multi_modal.ipynb)               | ✅                           | 🛑                              | 🛑                  | ✅                        |
| [CogVLM<br>](https://github.com/THUDM/CogVLM)[To integrate]                      | ✅                           | 🛑                              | 🛑                  | ✅                        |
| [Qwen-VL<br>](https://arxiv.org/abs/2308.12966)[To integrate]                    | ✅                           | 🛑                              | 🛑                  | ✅                        |

### Multi Modal Vector Stores

Below table lists some vector stores supporting Multi-Modal use cases. Our LlamaIndex built-in `MultiModalVectorStoreIndex` supports building separate vector stores for image and text embedding vector stores. `MultiModalRetriever`, and `SimpleMultiModalQueryEngine` support text to text/image and image to image retrieval and simple ranking fusion functions for combining text and image retrieval results.
| Multi-Modal<br>Vector Stores | Single<br>Vector<br>Store | Multiple<br>Vector<br>Stores | Text<br>Embedding | Image<br>Embedding |
| ----------------------------------------------------------------------------------------------------------------------------------------------------------- | ------------------------- | --------------------------- | --------------------------------------------------------- | ------------------------------------------------------- |
| [LLamaIndex self-built<br>MultiModal Index](/examples/multi_modal/gpt4v_multi_modal_retrieval.ipynb) | 🛑 | ✅ | Can be arbitrary<br>text embedding<br>(Default is GPT3.5) | Can be arbitrary<br>Image embedding<br>(Default is CLIP) |
| [Chroma](/examples/multi_modal/ChromaMultiModalDemo.ipynb) | ✅ | 🛑 | CLIP ✅ | CLIP ✅ |
| [Weaviate](https://weaviate.io/developers/weaviate/modules/retriever-vectorizer-modules/multi2vec-bind)<br>[To integrate] | ✅ | 🛑 | CLIP ✅<br>ImageBind ✅ | CLIP ✅<br>ImageBind ✅ |

## Modules

We support integrations with GPT-4V, LLaVA, Fuyu-8B, CLIP, and more.
=======

```python
from llama_index.indices.multi_modal.base import MultiModalVectorStoreIndex
from llama_index.vector_stores import QdrantVectorStore
from llama_index import SimpleDirectoryReader, StorageContext

import qdrant_client
from llama_index import (
    SimpleDirectoryReader,
)

# Create a local Qdrant vector store
client = qdrant_client.QdrantClient(path="qdrant_mm_db")

# if you only need image_store for image retrieval,
# you can remove text_sotre
text_store = QdrantVectorStore(
    client=client, collection_name="text_collection"
)
image_store = QdrantVectorStore(
    client=client, collection_name="image_collection"
)

storage_context = StorageContext.from_defaults(
    vector_store=text_store, image_store=image_store
)

# Load text and image documents from local folder
documents = SimpleDirectoryReader("./data_folder/").load_data()
# Create the MultiModal index
index = MultiModalVectorStoreIndex.from_documents(
    documents,
    storage_context=storage_context,
)
```

3. The following code snippet shows how you can use MultiModal Retriever and Query Engine.

```python
from llama_index.multi_modal_llms import OpenAIMultiModal
from llama_index.prompts import PromptTemplate
from llama_index.query_engine import SimpleMultiModalQueryEngine

retriever_engine = index.as_retriever(
    similarity_top_k=3, image_similarity_top_k=3
)

# retrieve more information from the GPT4V response
retrieval_results = retriever_engine.retrieve(response)

# if you only need image retrieval without text retrieval
# you can use `text_to_image_retrieve`
# retrieval_results = retriever_engine.text_to_image_retrieve(response)

qa_tmpl_str = (
    "Context information is below.\n"
    "---------------------\n"
    "{context_str}\n"
    "---------------------\n"
    "Given the context information and not prior knowledge, "
    "answer the query.\n"
    "Query: {query_str}\n"
    "Answer: "
)
qa_tmpl = PromptTemplate(qa_tmpl_str)

query_engine = index.as_query_engine(
    multi_modal_llm=openai_mm_llm, text_qa_template=qa_tmpl
)

query_str = "Tell me more about the Porsche"
response = query_engine.query(query_str)
```

**Legend**

- ✅ = should work fine
- ⚠️ = sometimes unreliable, may need more tuning to improve
- 🛑 = not available at the moment.

### End to End Multi-Modal Work Flow

The tables below attempt to show the **initial** steps with various LlamaIndex features for building your own Multi-Modal RAGs (Retrieval Augmented Generation). You can combine different modules/steps together for composing your own Multi-Modal RAG orchestration.

| Query Type | Data Sources<br>for MultiModal<br>Vector Store/Index | MultiModal<br>Embedding                | Retriever                                        | Query<br>Engine        | Output<br>Data<br>Type                   |
| ---------- | ---------------------------------------------------- | -------------------------------------- | ------------------------------------------------ | ---------------------- | ---------------------------------------- |
| Text ✅    | Text ✅                                              | Text ✅                                | Top-k retrieval ✅<br>Simple Fusion retrieval ✅ | Simple Query Engine ✅ | Retrieved Text ✅<br>Generated Text ✅   |
| Image ✅   | Image ✅                                             | Image ✅<br>Image to Text Embedding ✅ | Top-k retrieval ✅<br>Simple Fusion retrieval ✅ | Simple Query Engine ✅ | Retrieved Image ✅<br>Generated Image 🛑 |
| Audio 🛑   | Audio 🛑                                             | Audio 🛑                               | 🛑                                               | 🛑                     | Audio 🛑                                 |
| Video 🛑   | Video 🛑                                             | Video 🛑                               | 🛑                                               | 🛑                     | Video 🛑                                 |

### Multi-Modal LLM Models

These notebooks serve as examples how to leverage and integrate Multi-Modal LLM model, Multi-Modal embeddings, Multi-Modal vector stores, Retriever, Query engine for composing Multi-Modal Retrieval Augmented Generation (RAG) orchestration.

| Multi-Modal<br>Vision Models                                                     | Single<br>Image<br>Reasoning | Multiple<br>Images<br>Reasoning | Image<br>Embeddings | Simple<br>Query<br>Engine | Pydantic<br>Structured<br>Output |
| -------------------------------------------------------------------------------- | ---------------------------- | ------------------------------- | ------------------- | ------------------------- | -------------------------------- |
| [GPT4V](/examples/multi_modal/gpt4v_multi_modal_retrieval.ipynb)<br>(OpenAI API) | ✅                           | ✅                              | 🛑                  | ✅                        | ✅                               |
| [CLIP](/examples/multi_modal/image_to_image_retrieval.ipynb)<br>(Local host)     | 🛑                           | 🛑                              | ✅                  | 🛑                        | 🛑                               |
| [LLaVa](/examples/multi_modal/llava_multi_modal_tesla_10q.ipynb)<br>(replicate)  | ✅                           | 🛑                              | 🛑                  | ✅                        | ⚠️                               |
| [Fuyu-8B](/examples/multi_modal/replicate_multi_modal.ipynb)<br>(replicate)      | ✅                           | 🛑                              | 🛑                  | ✅                        | ✅                               |
| [ImageBind<br>](https://imagebind.metademolab.com/)[To integrate]                | 🛑                           | 🛑                              | ✅                  | 🛑                        | 🛑                               |
| [MiniGPT-4<br>](/examples/multi_modal/replicate_multi_modal.ipynb)               | ✅                           | 🛑                              | 🛑                  | ✅                        | ⚠️                               |
| [CogVLM<br>](https://github.com/THUDM/CogVLM)                                    | ✅                           | 🛑                              | 🛑                  | ✅                        | ⚠️                               |
| [Qwen-VL<br>](https://arxiv.org/abs/2308.12966)[To integrate]                    | ✅                           | 🛑                              | 🛑                  | ✅                        | ⚠️                               |

### Multi Modal Vector Stores

Below table lists some vector stores supporting Multi-Modal use cases. Our LlamaIndex built-in `MultiModalVectorStoreIndex` supports building separate vector stores for image and text embedding vector stores. `MultiModalRetriever`, and `SimpleMultiModalQueryEngine` support text to text/image and image to image retrieval and simple ranking fusion functions for combining text and image retrieval results.
| Multi-Modal<br>Vector Stores | Single<br>Vector<br>Store | Multiple<br>Vector<br>Stores | Text<br>Embedding | Image<br>Embedding |
| ----------------------------------------------------------------------------------------------------------------------------------------------------------- | ------------------------- | --------------------------- | --------------------------------------------------------- | ------------------------------------------------------- |
| [LLamaIndex self-built<br>MultiModal Index](/examples/multi_modal/gpt4v_multi_modal_retrieval.ipynb) | 🛑 | ✅ | Can be arbitrary<br>text embedding<br>(Default is GPT3.5) | Can be arbitrary<br>Image embedding<br>(Default is CLIP) |
| [Chroma](/examples/multi_modal/ChromaMultiModalDemo.ipynb) | ✅ | 🛑 | CLIP ✅ | CLIP ✅ |
| [Weaviate](https://weaviate.io/developers/weaviate/modules/retriever-vectorizer-modules/multi2vec-bind)<br>[To integrate] | ✅ | 🛑 | CLIP ✅<br>ImageBind ✅ | CLIP ✅<br>ImageBind ✅ |

## Multi-Modal LLM Modules

We support integrations with GPT4-V, CLIP (OpenAI), BLIP (Salesforce), and Replicate (LLaVA, Fuyu-8B, MiniGPT-4, CogVLM), and more.
>>>>>>> c17d1497

```{toctree}
---
maxdepth: 1
---
/examples/multi_modal/openai_multi_modal.ipynb
/examples/multi_modal/replicate_multi_modal.ipynb
/examples/multi_modal/multi_modal_pydantic.ipynb
/examples/multi_modal/gpt4v_experiments_cot.ipynb
/examples/multi_modal/llava_multi_modal_tesla_10q.ipynb
<<<<<<< HEAD
/examples/multi_modal/image_to_image_retrieval.ipynb
/examples/multi_modal/gpt4v_multi_modal_retrieval.ipynb
/examples/multi_modal/gpt4v_experiments_cot.ipynb
=======
```

## Multi-Modal Retrieval Augmented Generation

We support Multi-Modal Retrieval Augmented Generation with different Multi-Modal LLMs with Multi-Modal vector stores.

```{toctree}
---
maxdepth: 1
---
/examples/multi_modal/gpt4v_multi_modal_retrieval.ipynb
/examples/multi_modal/multi_modal_pdf_tables.ipynb
/examples/multi_modal/multi_modal_retrieval.ipynb
/examples/multi_modal/image_to_image_retrieval.ipynb
>>>>>>> c17d1497
/examples/multi_modal/ChromaMultiModalDemo.ipynb
```

## Evaluation

<<<<<<< HEAD
We support basic evaluation for Multi-Modal LLM and RAG.
=======
We support basic evaluation for Multi-Modal LLM and Retrieval Augmented Generation.
>>>>>>> c17d1497

```{toctree}
---
maxdepth: 1
---
/examples/evaluation/multi_modal/multi_modal_rag_evaluation.ipynb
```<|MERGE_RESOLUTION|>--- conflicted
+++ resolved
@@ -33,115 +33,6 @@
 ```
 
 2. The following code snippet shows how you can build MultiModal Vector Stores/Index.
-<<<<<<< HEAD
-
-```python
-from llama_index.indices.multi_modal.base import MultiModalVectorStoreIndex
-from llama_index.vector_stores import QdrantVectorStore
-from llama_index import SimpleDirectoryReader, StorageContext
-
-import qdrant_client
-from llama_index import (
-    SimpleDirectoryReader,
-)
-
-# Create a local Qdrant vector store
-client = qdrant_client.QdrantClient(path="qdrant_mm_db")
-
-text_store = QdrantVectorStore(
-    client=client, collection_name="text_collection"
-)
-image_store = QdrantVectorStore(
-    client=client, collection_name="image_collection"
-)
-storage_context = StorageContext.from_defaults(vector_store=text_store)
-
-# Create the MultiModal index
-documents = SimpleDirectoryReader("./mixed_wiki/").load_data()
-
-index = MultiModalVectorStoreIndex.from_documents(
-    documents, storage_context=storage_context, image_vector_store=image_store
-)
-```
-
-3. The following code snippet shows how you can use MultiModal Retriever and Query Engine.
-
-```python
-from llama_index.multi_modal_llms import OpenAIMultiModal
-from llama_index.prompts import PromptTemplate
-from llama_index.query_engine import SimpleMultiModalQueryEngine
-
-retriever_engine = index.as_retriever(
-    similarity_top_k=3, image_similarity_top_k=3
-)
-
-# retrieve more information from the GPT4V response
-retrieval_results = retriever_engine.retrieve(response)
-
-qa_tmpl_str = (
-    "Context information is below.\n"
-    "---------------------\n"
-    "{context_str}\n"
-    "---------------------\n"
-    "Given the context information and not prior knowledge, "
-    "answer the query.\n"
-    "Query: {query_str}\n"
-    "Answer: "
-)
-qa_tmpl = PromptTemplate(qa_tmpl_str)
-
-query_engine = index.as_query_engine(
-    multi_modal_llm=openai_mm_llm, text_qa_template=qa_tmpl
-)
-
-query_str = "Tell me more about the Porsche"
-response = query_engine.query(query_str)
-```
-
-**Legend**
-
-- ✅ = should work fine
-- 🛑 = not available at the moment. Support on the way
-
-### End to End Multi-Modal Work Flow
-
-The tables below attempt to show the **initial** steps with various LlamaIndex features for building your own Multi-Modal RAGs. You can combine different modules/steps together for composing your own Multi-Modal RAG orchestration.
-
-| Query Type | Data Sources<br>for MultiModal<br>Vector Store/Index | MultiModal<br>Embedding                | Retriever                                        | Query<br>Engine        | Output<br>Data<br>Type                   |
-| ---------- | ---------------------------------------------------- | -------------------------------------- | ------------------------------------------------ | ---------------------- | ---------------------------------------- |
-| Text ✅    | Text ✅                                              | Text ✅                                | Top-k retrieval ✅<br>Simple Fusion retrieval ✅ | Simple Query Engine ✅ | Retrieved Text ✅<br>Generated Text ✅   |
-| Image ✅   | Image ✅                                             | Image ✅<br>Image to Text Embedding ✅ | Top-k retrieval ✅<br>Simple Fusion retrieval ✅ | Simple Query Engine ✅ | Retrieved Image ✅<br>Generated Image 🛑 |
-| Audio 🛑   | Audio 🛑                                             | Audio 🛑                               | 🛑                                               | 🛑                     | Audio 🛑                                 |
-| Video 🛑   | Video 🛑                                             | Video 🛑                               | 🛑                                               | 🛑                     | Video 🛑                                 |
-
-### Multi-Modal LLM Models
-
-These notebooks serve as examples how to leverage and integrate Multi-Modal LLM model, Multi-Modal embeddings, Multi-Modal vector stores, Retriever, Query engine for composing Multi-Modal RAG orchestration.
-
-| Multi-Modal<br>Vision Models                                                     | Single<br>Image<br>Reasoning | Multiple<br>Images<br>Reasoning | Image<br>Embeddings | Simple<br>Query<br>Engine |
-| -------------------------------------------------------------------------------- | ---------------------------- | ------------------------------- | ------------------- | ------------------------- |
-| [GPT4V](/examples/multi_modal/gpt4v_multi_modal_retrieval.ipynb)<br>(OpenAI API) | ✅                           | ✅                              | 🛑                  | ✅                        |
-| [CLIP](/examples/multi_modal/image_to_image_retrieval.ipynb)<br>(Local host)     | 🛑                           | 🛑                              | ✅                  | 🛑                        |
-| [LLaVa](/examples/multi_modal/llava_multi_modal_tesla_10q.ipynb)<br>(replicate)  | ✅                           | 🛑                              | 🛑                  | ✅                        |
-| [Fuyu-8B](/examples/multi_modal/replicate_multi_modal.ipynb)<br>(replicate)      | ✅                           | 🛑                              | 🛑                  | ✅                        |
-| [ImageBind<br>](https://imagebind.metademolab.com/)[To integrate]                | 🛑                           | 🛑                              | ✅                  | 🛑                        |
-| [MiniGPT-4<br>](/examples/multi_modal/replicate_multi_modal.ipynb)               | ✅                           | 🛑                              | 🛑                  | ✅                        |
-| [CogVLM<br>](https://github.com/THUDM/CogVLM)[To integrate]                      | ✅                           | 🛑                              | 🛑                  | ✅                        |
-| [Qwen-VL<br>](https://arxiv.org/abs/2308.12966)[To integrate]                    | ✅                           | 🛑                              | 🛑                  | ✅                        |
-
-### Multi Modal Vector Stores
-
-Below table lists some vector stores supporting Multi-Modal use cases. Our LlamaIndex built-in `MultiModalVectorStoreIndex` supports building separate vector stores for image and text embedding vector stores. `MultiModalRetriever`, and `SimpleMultiModalQueryEngine` support text to text/image and image to image retrieval and simple ranking fusion functions for combining text and image retrieval results.
-| Multi-Modal<br>Vector Stores | Single<br>Vector<br>Store | Multiple<br>Vector<br>Stores | Text<br>Embedding | Image<br>Embedding |
-| ----------------------------------------------------------------------------------------------------------------------------------------------------------- | ------------------------- | --------------------------- | --------------------------------------------------------- | ------------------------------------------------------- |
-| [LLamaIndex self-built<br>MultiModal Index](/examples/multi_modal/gpt4v_multi_modal_retrieval.ipynb) | 🛑 | ✅ | Can be arbitrary<br>text embedding<br>(Default is GPT3.5) | Can be arbitrary<br>Image embedding<br>(Default is CLIP) |
-| [Chroma](/examples/multi_modal/ChromaMultiModalDemo.ipynb) | ✅ | 🛑 | CLIP ✅ | CLIP ✅ |
-| [Weaviate](https://weaviate.io/developers/weaviate/modules/retriever-vectorizer-modules/multi2vec-bind)<br>[To integrate] | ✅ | 🛑 | CLIP ✅<br>ImageBind ✅ | CLIP ✅<br>ImageBind ✅ |
-
-## Modules
-
-We support integrations with GPT-4V, LLaVA, Fuyu-8B, CLIP, and more.
-=======
 
 ```python
 from llama_index.indices.multi_modal.base import MultiModalVectorStoreIndex
@@ -260,7 +151,6 @@
 ## Multi-Modal LLM Modules
 
 We support integrations with GPT4-V, CLIP (OpenAI), BLIP (Salesforce), and Replicate (LLaVA, Fuyu-8B, MiniGPT-4, CogVLM), and more.
->>>>>>> c17d1497
 
 ```{toctree}
 ---
@@ -271,11 +161,21 @@
 /examples/multi_modal/multi_modal_pydantic.ipynb
 /examples/multi_modal/gpt4v_experiments_cot.ipynb
 /examples/multi_modal/llava_multi_modal_tesla_10q.ipynb
-<<<<<<< HEAD
 /examples/multi_modal/image_to_image_retrieval.ipynb
 /examples/multi_modal/gpt4v_multi_modal_retrieval.ipynb
 /examples/multi_modal/gpt4v_experiments_cot.ipynb
-=======
+/examples/multi_modal/ChromaMultiModalDemo.ipynb
+```
+
+## Evaluation
+
+We support basic evaluation for Multi-Modal LLM and RAG.
+
+```{toctree}
+---
+maxdepth: 1
+---
+/examples/evaluation/multi_modal/multi_modal_rag_evaluation.ipynb
 ```
 
 ## Multi-Modal Retrieval Augmented Generation
@@ -290,17 +190,12 @@
 /examples/multi_modal/multi_modal_pdf_tables.ipynb
 /examples/multi_modal/multi_modal_retrieval.ipynb
 /examples/multi_modal/image_to_image_retrieval.ipynb
->>>>>>> c17d1497
 /examples/multi_modal/ChromaMultiModalDemo.ipynb
 ```
 
 ## Evaluation
 
-<<<<<<< HEAD
-We support basic evaluation for Multi-Modal LLM and RAG.
-=======
 We support basic evaluation for Multi-Modal LLM and Retrieval Augmented Generation.
->>>>>>> c17d1497
 
 ```{toctree}
 ---
