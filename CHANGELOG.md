# ChangeLog

## [0.8.5] - 2023-08-18

### New Features
- Expose a system prompt/query wrapper prompt in the service context for open-source LLMs (#6647)
- Changed default MyScale index format to `MSTG` (#7288)
- Added tracing to chat engines/agents (#7304)
<<<<<<< HEAD
- Awadb Vector Store (#7291)
=======
- move LLM and embeddings to pydantic (#7289)
>>>>>>> 54281854

### Bug Fixes / Nits
- Fix sentence splitter bug (#7303)
- Fix sentence splitter infinite loop (#7295)

## [0.8.4] - 2023-08-17

### Bug Fixes / Nits
- Improve SQL Query parsing (#7283)
- Fix loading embed_model from global service context (#7284)
- Limit langchain version until we migrate to pydantic v2 (#7297)

## [0.8.3] - 2023-08-16

### New Features
- Added Knowledge Graph RAG Retriever (#7204)

### Bug Fixes / Nits
- accept `api_key` kwarg in OpenAI LLM class constructor (#7263)
- Fix to create separate queue instances for separate instances of `StreamingAgentChatResponse` (#7264)

## [0.8.2.post1] - 2023-08-14

### New Features
- Added support for Rockset as a vector store (#7111)

### Bug Fixes
- Fixed bug in service context definition that could disable LLM (#7261)

## [0.8.2] - 2023-08-14

### New Features
- Enable the LLM or embedding model to be disabled by setting to `None` in the service context (#7255)
- Resolve nearly any huggingface embedding model using the `embed_model="local:<model_name>"` syntax (#7255)
- Async tool-calling support (#7239)

### Bug Fixes / Nits
- Updated supabase kwargs for add and query (#7103)
- Small tweak to default prompts to allow for more general purpose queries (#7254)
- Make callback manager optional for `CustomLLM` + docs update (#7257)

## [0.8.1] - 2023-08-13

### New Features
- feat: add node_postprocessors to ContextChatEngine (#7232)
- add ensemble query engine tutorial (#7247)

### Smaller Features
- Allow EMPTY keys for Fastchat/local OpenAI API endpoints (#7224) 

## [0.8.0] - 2023-08-11

### New Features
- Added "LLAMA_INDEX_CACHE_DIR" to control cached files (#7233)
- Default to pydantic selectors when possible (#7154, #7223)
- Remove the need for langchain wrappers on `embed_model` in the service context (#7157)
- Metadata extractors take an `LLM` object now, in addition to `LLMPredictor` (#7202)
- Added local mode + fallback to llama.cpp + llama2 (#7200)
- Added local fallback for embeddings to `BAAI/bge-small-en` (#7200)
- Added `SentenceWindowNodeParser` + `MetadataReplacementPostProcessor` (#7211)

### Breaking Changes
- Change default LLM to gpt-3.5-turbo from text-davinci-003 (#7223)
- Change prompts for compact/refine/tree_summarize to work better with gpt-3.5-turbo (#7150, #7179, #7223)
- Increase default LLM temperature to 0.1 (#7180)

## [0.7.24.post1] - 2023-08-11

### Other Changes
- Reverted #7223 changes to defaults (#7235)

## [0.7.24] - 2023-08-10

### New Features
- Default to pydantic selectors when possible (#7154, #7223)
- Remove the need for langchain wrappers on `embed_model` in the service context (#7157)
- Metadata extractors take an `LLM` object now, in addition to `LLMPredictor` (#7202)
- Added local mode + fallback to llama.cpp + llama2 (#7200)
- Added local fallback for embeddings to `BAAI/bge-small-en` (#7200)
- Added `SentenceWindowNodeParser` + `MetadataReplacementPostProcessor` (#7211)

### Breaking Changes
- Change default LLM to gpt-3.5-turbo from text-davinci-003 (#7223)
- Change prompts for compact/refine/tree_summarize to work better with gpt-3.5-turbo (#7150, #7179, #7223)
- Increase default LLM temperature to 0.1 (#7180)

### Other Changes
- docs: Improvements to Mendable Search (#7220)
- Refactor openai agent (#7077)

### Bug Fixes / Nits
- Use `1 - cosine_distance` for pgvector/postgres vector db (#7217)
- fix metadata formatting and extraction (#7216)
- fix(readers): Fix non-ASCII JSON Reader bug (#7086)
- Chore: change PgVectorStore variable name from `sim` to `distance` for clarity (#7226)

## [0.7.23] - 2023-08-10

### Bug Fixes / Nits
- Fixed metadata formatting with custom tempalates and inheritance (#7216)

## [0.7.23] - 2023-08-10

### New Features
- Add "one click observability" page to docs (#7183)
- Added Xorbits inference for local deployments (#7151)
- Added Zep vector store integration (#7203)
- feat/zep vectorstore (#7203)

### Bug Fixes / Nits
- Update the default `EntityExtractor` model (#7209)
- Make `ChatMemoryBuffer` pickleable (#7205)
- Refactored `BaseOpenAIAgent` (#7077)

## [0.7.22] - 2023-08-08

### New Features
- add ensemble retriever notebook (#7190)
- DOCS: added local llama2 notebook (#7146)

### Bug Fixes / Nits
- Fix for `AttributeError: 'OpenAIAgent' object has no attribute 'callback_manager'` by calling super constructor within `BaseOpenAIAgent`
- Remove backticks from nebula queries (#7192)

## [0.7.21] - 2023-08-07

### New Features
- Added an `EntityExtractor` for metadata extraction (#7163)

## [0.7.20] - 2023-08-06

### New Features
- add router module docs (#7171)
- add retriever router (#7166)

### New Features
- Added a `RouterRetriever` for routing queries to specific retrievers (#7166)

### Bug Fixes / Nits
- Fix for issue where having multiple concurrent streamed responses from `OpenAIAgent` would result in interleaving of tokens across each response stream. (#7164)
- fix llms callbacks issue (args[0] error) (#7165)

## [0.7.19] - 2023-08-04

### New Features
- Added metadata filtering to weaviate (#7130)
- Added token counting (and all callbacks) to agents and streaming (#7122)

## [0.7.18] - 2023-08-03

### New Features
- Added `to/from_string` and `to/from_dict` methods to memory objects (#7128)
- Include columns comments from db tables in table info for SQL queries (#7124)
- Add Neo4j support (#7122)

### Bug Fixes / Nits
- Added `Azure AD` validation support to the `AzureOpenAI` class (#7127)
- add `flush=True` when printing agent/chat engine response stream (#7129)
- Added `Azure AD` support to the `AzureOpenAI` class (#7127)
- Update LLM question generator prompt to mention JSON markdown (#7105)
- Fixed `astream_chat` in chat engines (#7139)

## [0.7.17] - 2023-08-02

### New Features
- Update `ReActAgent` to support memory modules (minor breaking change since the constructor takes `memory` instead of `chat_history`, but the main `from_tools` method remains backward compatible.) (#7116)
- Update `ReActAgent` to support streaming (#7119)
- Added Neo4j graph store and query engine integrations (#7122)
- add object streaming (#7117)

## [0.7.16] - 2023-07-30

### New Features

- Chat source nodes (#7078)

## [0.7.15] - 2023-07-29

### Bug Fixes / Nits
- anthropic api key  customization (#7082)
- Fix broken link to API reference in Contributor Docs (#7080)
- Update vector store docs (#7076)
- Update comment (#7073)

## [0.7.14] - 2023-07-28

### New Features

- Added HotpotQADistractor benchmark evaluator (#7034)
- Add metadata filter and delete support for LanceDB (#7048)
- Use MetadataFilters in opensearch (#7005)
- Added support for `KuzuGraphStore` (#6970)
- Added `kg_triplet_extract_fn` to customize how KGs are built (#7068)

### Bug Fixes / Nits

- Fix string formatting in context chat engine (#7050)
- Fixed tracing for async events (#7052)
- Less strict triplet extraction for KGs (#7059)
- Add configurable limit to KG data retrieved (#7059)
- Nebula connection improvements (#7059)
- Bug fix in building source nodes for agent response (#7067)

## [0.7.13] - 2023-07-26

### New Features

- Support function calling api for AzureOpenAI (#7041)

### Bug Fixes / Nits

- tune prompt to get rid of KeyError in SubQ engine (#7039)
- Fix validation of Azure OpenAI keys (#7042)

## [0.7.12] - 2023-07-25

### New Features

- Added `kwargs` to `ComposableGraph` for the underlying query engines (#6990)
- Validate openai key on init (#6940)
- Added async embeddings and async RetrieverQueryEngine (#6587)
- Added async `aquery` and `async_add` to PGVectorStore (#7031)
- Added `.source_nodes` attribute to chat engine and agent responses (#7029)
- Added `OpenInferenceCallback` for storing generation data in OpenInference format (#6998)

### Bug Fixes / Nits

- Fix achat memory initialization for data agents (#7000)
- Add `print_response_stream()` to agengt/chat engine response class (#7018)

### Bug Fixes / Nits

- Fix achat memory initialization for data agents (#7000)
- Add `print_response_stream()` to agengt/chat engine response class (#7018)

## [v0.7.11.post1] - 2023-07-20

### New Features

- Default to pydantic question generation when possible for sub-question query engine (#6979)

### Bug Fixes / Nits

- Fix returned order of messages in large chat memory (#6979)

## [v0.7.11] - 2023-07-19

### New Features

- Added a `SentenceTransformerRerank` node post-processor for fast local re-ranking (#6934)
- Add numpy support for evaluating queries in pandas query engine (#6935)
- Add metadata filtering support for Postgres Vector Storage integration (#6968)
- Proper llama2 support for agents and query engines (#6969)

### Bug Fixes / Nits

- Added `model_name` to LLMMetadata (#6911)
- Fallback to retriever service context in query engines (#6911)
- Fixed `as_chat_engine()` ValueError with extra kwargs (#6971

## [v0.7.10.post1] - 2023-07-18

### New Features

- Add support for Replicate LLM (vicuna & llama 2!)

### Bug Fixes / Nits

- fix streaming for condense chat engine (#6958)

## [v0.7.10] - 2023-07-17

### New Features

- Add support for chroma v0.4.0 (#6937)
- Log embedding vectors to callback manager (#6962)

### Bug Fixes / Nits

- add more robust embedding timeouts (#6779)
- improved connection session management on postgres vector store (#6843)

## [v0.7.9] - 2023-07-15

### New Features

- specify `embed_model="local"` to use default local embbeddings in the service context (#6806)
- Add async `acall` endpoint to `BasePydanticProgram` (defaults to sync version). Implement for `OpenAIPydanticProgram`

### Bug Fixes / Nits

- fix null metadata for searching existing vector dbs (#6912)
- add module guide docs for `SimpleDirectoryReader` (#6916)
- make sure `CondenseQuestionChatEngine` streaming chat endpoints work even if not explicitly setting `streaming=True` in the underlying query engine.

## [v0.7.8] - 2023-07-13

### New Features

- Added embedding speed benchmark (#6876)
- Added BEIR retrieval benchmark (#6825)

### Bug Fixes / Nits

- remove toctrees from deprecated_terms (#6895)
- Relax typing dependencies (#6879)
- docs: modification to evaluation notebook (#6840)
- raise error if the model does not support functions (#6896)
- fix(bench embeddings): bug not taking into account string length (#6899)x

## [v0.7.7] - 2023-07-13

### New Features

- Improved milvus consistency support and output fields support (#6452)
- Added support for knowledge graph querying w/ cypyer+nebula (#6642)
- Added `Document.example()` to create documents for fast prototyping (#6739)
- Replace react chat engine to use native reactive agent (#6870)

### Bug Fixes / Nits

- chore: added a help message to makefile (#6861)

### Bug Fixes / Nits

- Fixed support for using SQLTableSchema context_str attribute (#6891)

## [v0.7.6] - 2023-07-12

### New Features

- Added sources to agent/chat engine responses (#6854)
- Added basic chat buffer memory to agents / chat engines (#6857)
- Adding load and search tool (#6871)
- Add simple agent benchmark (#6869)
- add agent docs (#6866)
- add react agent (#6865)

### Breaking/Deprecated API Changes

- Replace react chat engine with native react agent (#6870)
- Set default chat mode to "best": use openai agent when possible, otherwise use react agent (#6870)

### Bug Fixes / Nits

- Fixed support for legacy vector store metadata (#6867)
- fix chroma notebook in docs (#6872)
- update LC embeddings docs (#6868)

## [v0.7.5] - 2023-07-11

### New Features

- Add `Anthropic` LLM implementation (#6855)

### Bug Fixes / Nits

- Fix indexing error in `SentenceEmbeddingOptimizer` (#6850)
- fix doc for custom embedding model (#6851)
- fix(silent error): Add validation to `SimpleDirectoryReader` (#6819)
- Fix link in docs (#6833)
- Fixes Azure gpt-35-turbo model not recognized (#6828)
- Update Chatbot_SEC.ipynb (#6808)
- Rename leftover original name to LlamaIndex (#6792)
- patch nested traces of the same type (#6791)

## [v0.7.4] - 2023-07-08

### New Features

- `MetadataExtractor` - Documnent Metadata Augmentation via LLM-based feature extractors (#6764)

### Bug Fixes / Nits

- fixed passing in query bundle to node postprocessors (#6780)
- fixed error in callback manager with nested traces (#6791)

## [v0.7.3] - 2023-07-07

### New Features

- Sub question query engine returns source nodes of sub questions in the callback manager (#6745)
- trulens integration (#6741)
- Add sources to subquestion engine (#6745)

### Bug Fixes / Nits

- Added/Fixed streaming support to simple and condense chat engines (#6717)
- fixed `response_mode="no_text"` response synthesizer (#6755)
- fixed error setting `num_output` and `context_window` in service context (#6766)
- Fix missing as_query_engine() in tutorial (#6747)
- Fixed variable sql_query_engine in the notebook (#6778)
- fix required function fields (#6761)
- Remove usage of stop token in Prompt, SQL gen (#6782)

## [v0.7.2] - 2023-07-06

### New Features

- Support Azure OpenAI (#6718)
- Support prefix messages (e.g. system prompt) in chat engine and OpenAI agent (#6723)
- Added `CBEventType.SUB_QUESTIONS` event type for tracking sub question queries/responses (#6716)

### Bug Fixes / Nits

- Fix HF LLM output error (#6737)
- Add system message support for langchain message templates (#6743)
- Fixed applying node-postprocessors (#6749)
- Add missing `CustomLLM` import under `llama_index.llms` (#6752)
- fix(typo): `get_transformer_tokenizer_fn` (#6729)
- feat(formatting): `black[jupyter]` (#6732)
- fix(test): `test_optimizer_chinese` (#6730)

## [v0.7.1] - 2023-07-05

### New Features

- Streaming support for OpenAI agents (#6694)
- add recursive retriever + notebook example (#6682)

## [v0.7.0] - 2023-07-04

### New Features

- Index creation progress bars (#6583)

### Bug Fixes/ Nits

- Improved chat refine template (#6645)

### Breaking/Deprecated API Changes

- Change `BaseOpenAIAgent` to use `llama_index.llms.OpenAI`. Adjust `chat_history` to use `List[ChatMessage]]` as type.
- Remove (previously deprecated) `llama_index.langchain_helpers.chain_wrapper` module.
- Remove (previously deprecated) `llama_index.token_counter.token_counter` module. See [migration guide](/how_to/callbacks/token_counting_migration.html) for more details on new callback based token counting.
- Remove `ChatGPTLLMPredictor` and `HuggingFaceLLMPredictor`. See [migration guide](/how_to/customization/llms_migration_guide.html) for more details on replacements.
- Remove support for setting `cache` via `LLMPredictor` constructor.
- Update `BaseChatEngine` interface:
  - adjust `chat_history` to use `List[ChatMessage]]` as type
  - expose `chat_history` state as a property
  - support overriding `chat_history` in `chat` and `achat` endpoints
- Remove deprecated arguments for `PromptHelper`: `max_input_size`, `embedding_limit`, `max_chunk_overlap`
- Update all notebooks to use native openai integration (#6696)

## [v0.6.38] - 2023-07-02

### New Features

- add optional tqdm progress during index creation (#6583)
- Added async support for "compact" and "refine" response modes (#6590)
- [feature]add transformer tokenize functionalities for optimizer (chinese) (#6659)
- Add simple benchmark for vector store (#6670)
- Introduce `llama_index.llms` module, with new `LLM` interface, and `OpenAI`, `HuggingFaceLLM`, `LangChainLLM` implementations. (#6615)
- Evaporate pydantic program (#6666)

### Bug Fixes / Nits

- Improve metadata/node storage and retrieval for RedisVectorStore (#6678)
- Fixed node vs. document filtering in vector stores (#6677)
- add context retrieval agent notebook link to docs (#6660)
- Allow null values for the 'image' property in the ImageNode class and se… (#6661)
- Fix broken links in docs (#6669)
- update milvus to store node content (#6667)

## [v0.6.37] - 2023-06-30

### New Features

- add context augmented openai agent (#6655)

## [v0.6.36] - 2023-06-29

### New Features

- Redis support for index stores and docstores (#6575)
- DuckDB + SQL query engine notebook (#6628)
- add notebook showcasing deplot data loader (#6638)

### Bug Fixes / Nits

- More robust JSON parsing from LLM for `SelectionOutputParser` (#6610)
- bring our loaders back in line with llama-hub (#6630)
- Remove usage of SQLStructStoreIndex in notebooks (#6585)
- MD reader: remove html tags and leave linebreaks alone (#6618)
- bump min langchain version to latest version (#6632)
- Fix metadata column name in postgres vector store (#6622)
- Postgres metadata fixes (#6626, #6634)
- fixed links to dataloaders in contribution.md (#6636)
- fix: typo in docs in creating custom_llm huggingface example (#6639)
- Updated SelectionOutputParser to handle JSON objects and arrays (#6610)
- Fixed docstring argument typo (#6652)

## [v0.6.35] - 2023-06-28

- refactor structured output + pydantic programs (#6604)

### Bug Fixes / Nits

- Fix serialization for OpenSearch vector stores (#6612)
- patch docs relationships (#6606)
- Bug fix for ignoring directories while parsing git repo (#4196)
- updated Chroma notebook (#6572)
- Backport old node name (#6614)
- Add the ability to change chroma implementation (#6601)

## [v0.6.34] - 2023-06-26

### Patch Update (v0.6.34.post1)

- Patch imports for Document obj for backwards compatibility (#6597)

### New Features

- New `TextNode`/`Document` object classes based on pydantic (#6586)
- `TextNode`/`Document` objects support metadata customization (metadata templates, exclude metadata from LLM or embeddings) (#6586)
- Nodes no longer require flat metadata dictionaries, unless the vector store you use requires it (#6586)

### Bug Fixes / Nits

- use `NLTK_DATA` env var to control NLTK download location (#6579)
- [discord] save author as metadata in group_conversations.py (#6592)
- bs4 -> beautifulsoup4 in requirements (#6582)
- negate euclidean distance (#6564)
- add df output parser notebook link to docs (#6581)

### Breaking/Deprecated API Changes

- `Node` has been renamed to `TextNode` and is imported from `llama_index.schema` (#6586)
- `TextNode` and `Document` must be instansiated with kwargs: `Document(text=text)` (#6586)
- `TextNode` (fka `Node`) has a `id_` or `node_id` property, rather than `doc_id` (#6586)
- `TextNode` and `Document` have a metadata property, which replaces the extra_info property (#6586)
- `TextNode` no longer has a `node_info` property (start/end indexes are accessed directly with `start/end_char_idx` attributes) (#6586)

## [v0.6.33] - 2023-06-25

### New Features

- Add typesense vector store (#6561)
- add df output parser (#6576)

### Bug Fixes / Nits

- Track langchain dependency via bridge module. (#6573)

## [v0.6.32] - 2023-06-23

### New Features

- add object index (#6548)
- add SQL Schema Node Mapping + SQLTableRetrieverQueryEngine + obj index fixes (#6569)
- sql refactor (NLSQLTableQueryEngine) (#6529)

### Bug Fixes / Nits

- Update vector_stores.md (#6562)
- Minor `BaseResponseBuilder` interface cleanup (#6557)
- Refactor TreeSummarize (#6550)

## [v0.6.31] - 2023-06-22

### Bug Fixes / Nits

- properly convert weaviate distance to score (#6545)
- refactor tree summarize and fix bug to not truncate context (#6550)
- fix custom KG retrieval notebook nits (#6551)

## [v0.6.30] - 2023-06-21

### New Features

- multi-selector support in router query engine (#6518)
- pydantic selector support in router query engine using OpenAI function calling API (#6518)
- streaming response support in `CondenseQuestionChatEngine` and `SimpleChatEngine` (#6524)
- metadata filtering support in `QdrantVectorStore` (#6476)
- add `PGVectorStore` to support postgres with pgvector (#6190)

### Bug Fixes / Nits

- better error handling in the mbox reader (#6248)
- Fix blank similarity score when using weaviate (#6512)
- fix for sorted nodes in `PrevNextNodePostprocessor` (#6048)

### Breaking/Deprecated API Changes

- Refactor PandasQueryEngine to take in df directly, deprecate PandasIndex (#6527)

## [v0.6.29] - 2023-06-20

### New Features

- query planning tool with OpenAI Function API (#6520)
- docs: example of kg+vector index (#6497)
- Set context window sizes for Cohere and AI21(J2 model) (#6485)

### Bug Fixes / Nits

- add default input size for Cohere and AI21 (#6485)
- docs: replace comma with colon in dict object (#6439)
- extra space in prompt and error message update (#6443)
- [Issue 6417] Fix prompt_templates docs page (#6499)
- Rip out monkey patch and update model to context window mapping (#6490)

## [v0.6.28] - 2023-06-19

### New Features

- New OpenAI Agent + Query Engine Cookbook (#6496)
- allow recursive data extraction (pydantic program) (#6503)

### Bug Fixes / Nits

- update mongo interface (#6501)
- fixes that we forgot to include for openai pydantic program (#6503) (#6504)
- Fix github pics in Airbyte notebook (#6493)

## [v0.6.27] - 2023-06-16

### New Features

- Add node doc_id filtering to weaviate (#6467)
- New `TokenCountingCallback` to customize and track embedding, prompt, and completion token usage (#6440)
- OpenAI Retrieval Function Agent (#6491)

### Breaking/Deprecated API Changes

- Deprecated current token tracking (llm predictor and embed model will no longer track tokens in the future, please use the `TokenCountingCallback` (#6440)
- Add maximal marginal relevance to the Simple Vector Store, which can be enabled as a query mode (#6446)

### Bug Fixes / Nits

- `as_chat_engine` properly inherits the current service context (#6470)
- Use namespace when deleting from pinecone (#6475)
- Fix paths when using fsspec on windows (#3778)
- Fix for using custom file readers in `SimpleDirectoryReader` (#6477)
- Edit MMR Notebook (#6486)
- FLARE fixes (#6484)

## [v0.6.26] - 2023-06-14

### New Features

- Add OpenAIAgent and tutorial notebook for "build your own agent" (#6461)
- Add OpenAIPydanticProgram (#6462)

### Bug Fixes / Nits

- Fix citation engine import (#6456)

## [v0.6.25] - 2023-06-13

### New Features

- Added FLARE query engine (#6419).

## [v0.6.24] - 2023-06-12

### New Features

- Added better support for vector store with existing data (e.g. allow configurable text key) for Pinecone and Weaviate. (#6393)
- Support batched upsert for Pineone (#6393)
- Added initial [guidance](https://github.com/microsoft/guidance/) integration. Added `GuidancePydanticProgram` for generic structured output generation and `GuidanceQuestionGenerator` for generating sub-questions in `SubQuestionQueryEngine` (#6246).

## [v0.6.23] - 2023-06-11

### Bug Fixes / Nits

- Remove hardcoded chunk size for citation query engine (#6408)
- Mongo demo improvements (#6406)
- Fix notebook (#6418)
- Cleanup RetryQuery notebook (#6381)

## [v0.6.22] - 2023-06-10

### New Features

- Added `SQLJoinQueryEngine` (generalization of `SQLAutoVectorQueryEngine`) (#6265)
- Added support for graph stores under the hood, and initial support for Nebula KG. More docs coming soon! (#2581)
- Added guideline evaluator to allow llm to provide feedback based on user guidelines (#4664)
- Added support for MongoDB Vector stores to enable Atlas knnbeta search (#6379)
- Added new CitationQueryEngine for inline citations of sources in response text (#6239)

### Bug Fixes

- Fixed bug with `delete_ref_doc` not removing all metadata from the docstore (#6192)
- FIxed bug with loading existing QDrantVectorStore (#6230)

### Miscellaneous

- Added changelog officially to github repo (#6191)

## [v0.6.21] - 2023-06-06

### New Features

- SimpleDirectoryReader has new `filename_as_id` flag to automatically set the doc_id (useful for `refresh_ref_docs()`)
- DocArray vector store integration
- Tair vector store integration
- Weights and Biases callback handler for tracing and versioning indexes
- Can initialize indexes directly from a vector store: `index = VectorStoreIndex.from_vector_store(vector_store=vector_store)`

### Bug Fixes

- Fixed multimodal notebook
- Updated/fixed the SQL tutorial in the docs

### Miscellaneous

- Minor docs updates
- Added github pull-requset templates
- Added github issue-forms

## [v0.6.20] - 2023-06-04

### New Features

- Added new JSONQueryEngine that uses JSON schema to deliver more accurate JSON query answers
- Metadata support for redis vector-store
- Added Supabase vector store integration

### Bug Fixes

- Fixed typo in text-to-sql prompt

### Breaking/Deprecated API Changes

- Removed GPT prefix from indexes (old imports/names are still supported though)

### Miscellaneous

- Major docs updates, brought important modules to the top level

## [v0.6.19] - 2023-06-02

### New Features

- Added agent tool abstraction for llama-hub data loaders

### Miscellaneous

- Minor doc updates

## [v0.6.18] - 2023-06-02

### Miscellaneous

- Added `Discover LlamaIndex` video series to the tutorials docs section
- Minor docs updates<|MERGE_RESOLUTION|>--- conflicted
+++ resolved
@@ -1,4 +1,9 @@
 # ChangeLog
+
+## Unreleased
+
+### New Features
+- Awadb Vector Store (#7291)
 
 ## [0.8.5] - 2023-08-18
 
@@ -6,11 +11,7 @@
 - Expose a system prompt/query wrapper prompt in the service context for open-source LLMs (#6647)
 - Changed default MyScale index format to `MSTG` (#7288)
 - Added tracing to chat engines/agents (#7304)
-<<<<<<< HEAD
-- Awadb Vector Store (#7291)
-=======
 - move LLM and embeddings to pydantic (#7289)
->>>>>>> 54281854
 
 ### Bug Fixes / Nits
 - Fix sentence splitter bug (#7303)
