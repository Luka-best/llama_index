--- conflicted
+++ resolved
@@ -1,18 +1,16 @@
 # ChangeLog
+
+## Unreleased
+- Add maximal marginal relevance to the Simple Vector Store, which can be enabled as a query mode (#6446)
 
 ## [v0.6.26] - 2023-06-14
 
 ### New Features
-<<<<<<< HEAD
-- Adds maximal marginal relevance to the Simple Vector Store, which can be enabled as a query mode.
-=======
 - Add OpenAIAgent and tutorial notebook for "build your own agent" (#6461)
 - Add OpenAIPydanticProgram (#6462)
 
 ### Bug Fixes / Nits
 - Fix citation engine import (#6456)
-
->>>>>>> 2c2af7b9
 
 ## [v0.6.25] - 2023-06-13
 
