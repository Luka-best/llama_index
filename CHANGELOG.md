--- conflicted
+++ resolved
@@ -1,19 +1,12 @@
 # ChangeLog
 
-<<<<<<< HEAD
-
-=======
->>>>>>> 46c59642
 ## Unreleased
 
 ### Breaking/Deprecated API Changes
 - Change `BaseOpenAIAgent` to use `llama_index.llms.OpenAI`. Adjust `chat_history` to use `List[ChatMessage]]` as type.
-<<<<<<< HEAD
 - Remove (previously deprecated) `llama_index.langchain_helpers.chain_wrapper` module. 
 - Remove (previously deprecated) `llama_index.token_counter.token_counter` module. See [migration guide](/how_to/callbacks/token_counting_migration.html) for more details on new callback based token counting.
 - Remove `ChatGPTLLMPredictor` and `HuggingFaceLLMPredictor`. See [migration guide](/how_to/customization/llms_migration_guide.html) for more details on replacements.
-=======
->>>>>>> 46c59642
 
 ## [v0.6.38] - 2023-07-02
 
