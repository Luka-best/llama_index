# ChangeLog

## Unreleased

### New Features

<<<<<<< HEAD
- Added `insert_batch_size` to limit number of embeddings held in memory when creating an index, defaults to 2048 (#9630)
=======
### Bug Fixes / Nits

## [0.9.19] - 2023-12-20

### New Features

- new llama datasets `LabelledEvaluatorDataset` & `LabelledPairwiseEvaluatorDataset` (#9531)

## [0.9.18] - 2023-12-20

### New Features

- multi-doc auto-retrieval guide (#9631)

### Bug Fixes / Nits

- fix(vllm): make Vllm's 'complete' method behave the same as other LLM class (#9634)
- FIx Doc links and other documentation issue (#9632)
>>>>>>> d8471b6d

## [0.9.17] - 2023-12-19

### New Features

- [example] adding user feedback (#9601)
- FEATURE: Cohere ReRank Relevancy Metric for Retrieval Eval (#9495)

### Bug Fixes / Nits

- Fix Gemini Chat Mode (#9599)
- Fixed `types-protobuf` from being a primary dependency (#9595)
- Adding an optional auth token to the TextEmbeddingInference class (#9606)
- fix: out of index get latest tool call (#9608)
- fix(azure_openai.py): add missing return to subclass override (#9598)
- fix mix up b/w 'formatted' and 'format' params for ollama api call (#9594)

## [0.9.16] - 2023-12-18

### New Features

- agent refactor: step-wise execution (#9584)
- Add OpenRouter, with Mixtral demo (#9464)
- Add hybrid search to neo4j vector store (#9530)
- Add support for auth service accounts for Google Semantic Retriever (#9545)

### Bug Fixes / Nits

- Fixed missing `default=None` for `LLM.system_prompt` (#9504)
- Fix #9580 : Incorporate metadata properly (#9582)
- Integrations: Gradient[Embeddings,LLM] - sdk-upgrade (#9528)
- Add mixtral 8x7b model to anyscale available models (#9573)
- Gemini Model Checks (#9563)
- Update OpenAI fine-tuning with latest changes (#9564)
- fix/Reintroduce `WHERE` filter to the Sparse Query for PgVectorStore (#9529)
- Update Ollama API to ollama v0.1.16 (#9558)
- ollama: strip invalid `formatted` option (#9555)
- add a device in optimum push #9541 (#9554)
- Title vs content difference for Gemini Embedding (#9547)
- fix pydantic fields to float (#9542)

## [0.9.15] - 2023-12-13

### New Features

- Added full support for Google Gemini text+vision models (#9452)
- Added new Google Semantic Retriever (#9440)
- added `from_existing()` method + async support to OpenAI assistants (#9367)

### Bug Fixes / Nits

- Fixed huggingface LLM system prompt and messages to prompt (#9463)
- Fixed ollama additional kwargs usage (#9455)

## [0.9.14] - 2023-12-11

### New Features

- Add MistralAI LLM (#9444)
- Add MistralAI Embeddings (#9441)
- Add `Ollama` Embedding class (#9341)
- Add `FlagEmbeddingReranker` for reranking (#9285)
- feat: PgVectorStore support advanced metadata filtering (#9377)
- Added `sql_only` parameter to SQL query engines to avoid executing SQL (#9422)

### Bug Fixes / Nits

- Feat/PgVector Support custom hnsw.ef_search and ivfflat.probes (#9420)
- fix F1 score definition, update copyright year (#9424)
- Change more than one image input for Replicate Multi-modal models from error to warning (#9360)
- Removed GPT-Licensed `aiostream` dependency (#9403)
- Fix result of BedrockEmbedding with Cohere model (#9396)
- Only capture valid tool names in react agent (#9412)
- Fixed `top_k` being multiplied by 10 in azure cosmos (#9438)
- Fixed hybrid search for OpenSearch (#9430)

### Breaking Changes

- Updated the base `LLM` interface to match `LLMPredictor` (#9388)
- Deprecated `LLMPredictor` (#9388)

## [0.9.13] - 2023-12-06

### New Features

- Added batch prediction support for `LabelledRagDataset` (#9332)

### Bug Fixes / Nits

- Fixed save and load for faiss vector store (#9330)

## [0.9.12] - 2023-12-05

### New Features

- Added an option `reuse_client` to openai/azure to help with async timeouts. Set to `False` to see improvements (#9301)
- Added support for `vLLM` llm (#9257)
- Add support for python 3.12 (#9304)
- Support for `claude-2.1` model name (#9275)

### Bug Fixes / Nits

- Fix embedding format for bedrock cohere embeddings (#9265)
- Use `delete_kwargs` for filtering in weaviate vector store (#9300)
- Fixed automatic qdrant client construction (#9267)

## [0.9.11] - 2023-12-03

### New Features

- Make `reference_contexts` optional in `LabelledRagDataset` (#9266)
- Re-organize `download` module (#9253)
- Added document management to ingestion pipeline (#9135)
- Add docs for `LabelledRagDataset` (#9228)
- Add submission template notebook and other doc updates for `LabelledRagDataset` (#9273)

### Bug Fixes / Nits

- Convert numpy to list for `InstructorEmbedding` (#9255)

## [0.9.10] - 2023-11-30

### New Features

- Advanced Metadata filter for vector stores (#9216)
- Amazon Bedrock Embeddings New models (#9222)
- Added PromptLayer callback integration (#9190)
- Reuse file ids for `OpenAIAssistant` (#9125)

### Breaking Changes / Deprecations

- Deprecate ExactMatchFilter (#9216)

## [0.9.9] - 2023-11-29

### New Features

- Add new abstractions for `LlamaDataset`'s (#9165)
- Add metadata filtering and MMR mode support for `AstraDBVectorStore` (#9193)
- Allowing newest `scikit-learn` versions (#9213)

### Breaking Changes / Deprecations

- Added `LocalAI` demo and began deprecation cycle (#9151)
- Deprecate `QueryResponseDataset` and `DatasetGenerator` of `evaluation` module (#9165)

### Bug Fixes / Nits

- Fix bug in `download_utils.py` with pointing to wrong repo (#9215)
- Use `azure_deployment` kwarg in `AzureOpenAILLM` (#9174)
- Fix similarity score return for `AstraDBVectorStore` Integration (#9193)

## [0.9.8] - 2023-11-26

### New Features

- Add `persist` and `persist_from_dir` methods to `ObjectIndex` that are able to support it (#9064)
- Added async metadata extraction + pipeline support (#9121)
- Added back support for start/end char idx in nodes (#9143)

### Bug Fixes / Nits

- Fix for some kwargs not being set properly in global service context (#9137)
- Small fix for `memory.get()` when system/prefix messages are large (#9149)
- Minor fixes for global service context (#9137)

## [0.9.7] - 2023-11-24

### New Features

- Add support for `PGVectoRsStore` (#9087)
- Enforcing `requests>=2.31` for security, while unpinning `urllib3` (#9108)

### Bug Fixes / Nits

- Increased default memory token limit for context chat engine (#9123)
- Added system prompt to `CondensePlusContextChatEngine` that gets prepended to the `context_prompt` (#9123)
- Fixed bug in `CondensePlusContextChatEngine` not using chat history properly (#9129)

## [0.9.6] - 2023-11-22

### New Features

- Added `default_headers` argument to openai LLMs (#9090)
- Added support for `download_llama_pack()` and LlamaPack integrations
- Added support for `llamaindex-cli` command line tool

### Bug Fixed / Nits

- store normalize as bool for huggingface embedding (#9089)

## [0.9.5] - 2023-11-21

### Bug Fixes / Nits

- Fixed bug with AzureOpenAI logic for inferring if stream chunk is a tool call (#9018)

### New Features

- `FastEmbed` embeddings provider (#9043)
- More precise testing of `OpenAILike` (#9026)
- Added callback manager to each retriever (#8871)
- Ability to bypass `max_tokens` inference with `OpenAILike` (#9032)

### Bug Fixes / Nits

- Fixed bug in formatting chat prompt templates when estimating chunk sizes (#9025)
- Sandboxed Pandas execution, remediate CVE-2023-39662 (#8890)
- Restored `mypy` for Python 3.8 (#9031)
- Loosened `dataclasses-json` version range,
  and removes unnecessary `jinja2` extra from `pandas` (#9042)

## [0.9.4] - 2023-11-19

### New Features

- Added `CondensePlusContextChatEngine` (#8949)

### Smaller Features / Bug Fixes / Nits

- Fixed bug with `OpenAIAgent` inserting errors into chat history (#9000)
- Fixed various bugs with LiteLLM and the new OpenAI client (#9003)
- Added context window attribute to perplexity llm (#9012)
- Add `node_parser` attribute back to service context (#9013)
- Refactor MM retriever classes (#8998)
- Fix TextNode instantiation on SupabaseVectorIndexDemo (#8994)

## [0.9.3] - 2023-11-17

### New Features

- Add perplexity LLM integration (#8734)

### Bug Fixes / Nits

- Fix token counting for new openai client (#8981)
- Fix small pydantic bug in postgres vector db (#8962)
- Fixed `chunk_overlap` and `doc_id` bugs in `HierarchicalNodeParser` (#8983)

## [0.9.2] - 2023-11-16

### New Features

- Added new notebook guide for Multi-Modal Rag Evaluation (#8945)
- Added `MultiModalRelevancyEvaluator`, and `MultiModalFaithfulnessEvaluator` (#8945)

## [0.9.1] - 2023-11-15

### New Features

- Added Cohere Reranker fine-tuning (#8859)
- Support for custom httpx client in `AzureOpenAI` LLM (#8920)

### Bug Fixes / Nits

- Fixed issue with `set_global_service_context` not propagating settings (#8940)
- Fixed issue with building index with Google Palm embeddings (#8936)
- Fixed small issue with parsing ImageDocuments/Nodes that have no text (#8938)
- Fixed issue with large data inserts in Astra DB (#8937)
- Optimize `QueryEngineTool` for agents (#8933)

## [0.9.0] - 2023-11-15

### New Features / Breaking Changes / Deprecations

- New `IngestionPipeline` concept for ingesting and transforming data
- Data ingestion and transforms are now automatically cached
- Updated interface for node parsing/text splitting/metadata extraction modules
- Changes to the default tokenizer, as well as customizing the tokenizer
- Packaging/Installation changes with PyPi (reduced bloat, new install options)
- More predictable and consistent import paths
- Plus, in beta: MultiModal RAG Modules for handling text and images!
- Find more details at: `https://medium.com/@llama_index/719f03282945`

## [0.8.69.post1] - 2023-11-13

### Bug Fixes / Nits

- Increase max weaivate delete size to max of 10,000 (#8887)
- Final pickling remnant fix (#8902)

## [0.8.69] - 2023-11-13

### Bug Fixes / Nits

- Fixed bug in loading pickled objects (#8880)
- Fix `custom_path` vs `custom_dir` in `download_loader` (#8865)

## [0.8.68] - 2023-11-11

### New Features

- openai assistant agent + advanced retrieval cookbook (#8863)
- add retrieval API benchmark (#8850)
- Add JinaEmbedding class (#8704)

### Bug Fixes / Nits

- Improved default timeouts/retries for OpenAI (#8819)
- Add back key validation for OpenAI (#8819)
- Disable automatic LLM/Embedding model downloads, give informative error (#8819)
- fix openai assistant tool creation + retrieval notebook (#8862)
- Quick fix Replicate MultiModal example (#8861)
- fix: paths treated as hidden (#8860)
- fix Replicate multi-modal LLM + notebook (#8854)
- Feature/citation metadata (#8722)
- Fix ImageNode type from NodeWithScore for SimpleMultiModalQueryEngine (#8844)

## [0.8.67] - 2023-11-10

### New Features

- Advanced Multi Modal Retrieval Example and docs (#8822, #8823)

### Bug Fixes / Nits

- Fix retriever node postprocessors for `CitationQueryEngine` (#8818)
- Fix `cannot pickle 'builtins.CoreBPE' object` in most scenarios (#8835)

## [0.8.66] - 2023-11-09

### New Features

- Support parallel function calling with new OpenAI client in `OpenAIPydanticProgram` (#8793)

### Bug Fixes / Nits

- Fix bug in pydantic programs with new OpenAI client (#8793)
- Fixed bug with un-listable fsspec objects (#8795)

## [0.8.65] - 2023-11-08

### New Features

- `OpenAIAgent` parallel function calling (#8738)

### New Features

- Properly supporting Hugging Face recommended model (#8784)

### Bug Fixes / Nits

- Fixed missing import for `embeddings.__all__` (#8779)

### Breaking Changes / Deprecations

- Use `tool_choice` over `function_call` and `tool` over `functions` in `OpenAI(LLM)` (#8738)
- Deprecate `to_openai_function` in favor of `to_openai_tool` (#8738)

## [0.8.64] - 2023-11-06

### New Features

- `OpenAIAgent` parallel function calling (#8738)
- Add AI assistant agent (#8735)
- OpenAI GPT4v Abstraction (#8719)
- Add support for `Lantern` VectorStore (#8714)

### Bug Fixes / Nits

- Fix returning zero nodes in elastic search vector store (#8746)
- Add try/except for `SimpleDirectoryReader` loop to avoid crashing on a single document (#8744)
- Fix for `deployment_name` in async embeddings (#8748)

## [0.8.63] - 2023-11-05

### New Features

- added native sync and async client support for the lasted `openai` client package (#8712)
- added support for `AzureOpenAIEmbedding` (#8712)

### Bug Fixes / Nits

- Fixed errors about "no host supplied" with `download_loader` (#8723)

### Breaking Changes

- `OpenAIEmbedding` no longer supports azure, moved into the `AzureOpenAIEmbedding` class (#8712)

## [0.8.62.post1] - 2023-11-05

### Breaking Changes

- add new devday models (#8713)
- moved `max_docs` parameter from constructor to `lazy_load_data()` for `SimpleMongoReader` (#8686)

## [0.8.61] - 2023-11-05

### New Features

- [experimental] Hyperparameter tuner (#8687)

### Bug Fixes / Nits

- Fix typo error in CohereAIModelName class: cohere light models was missing v3 (#8684)
- Update deeplake.py (#8683)

## [0.8.60] - 2023-11-04

### New Features

- prompt optimization guide (#8659)
- VoyageEmbedding (#8634)
- Multilingual support for `YoutubeTranscriptReader` (#8673)
- emotion prompt guide (#8674)

### Bug Fixes / Nits

- Adds mistral 7b instruct v0.1 to available anyscale models (#8652)
- Make pgvector's setup (extension, schema, and table creation) optional (#8656)
- Allow init of stores_text variable for Pinecone vector store (#8633)
- fix: azure ad support (#8667)
- Fix nltk bug in multi-threaded environments (#8668)
- Fix google colab link in cohereai notebook (#8677)
- passing max_tokens to the `Cohere` llm (#8672)

## [0.8.59] - 2023-11-02

- Deepmemory support (#8625)
- Add CohereAI embeddings (#8650)
- Add Azure AD (Microsoft Entra ID) support (#8667)

## [0.8.58] - 2023-11-02

### New Features

- Add `lm-format-enforcer` integration for structured output (#8601)
- Google Vertex Support (#8626)

## [0.8.57] - 2023-10-31

### New Features

- Add `VoyageAIEmbedding` integration (#8634)
- Add fine-tuning evaluator notebooks (#8596)
- Add `SingleStoreDB` integration (#7991)
- Add support for ChromaDB PersistentClient (#8582)
- Add DataStax Astra DB support (#8609)

### Bug Fixes / Nits

- Update dataType in Weaviate (#8608)
- In Knowledge Graph Index with hybrid retriever_mode,
  - return the nodes found by keyword search when 'No Relationship found'
- Fix exceed context length error in chat engines (#8530)
- Retrieve actual content of all the triplets from KG (#8579)
- Return the nodes found by Keywords when no relationship is found by embeddings in hybrid retriever_mode in `KnowledgeGraphIndex` (#8575)
- Optimize content of retriever tool and minor bug fix (#8588)

## [0.8.56] - 2023-10-30

### New Features

- Add Amazon `BedrockEmbedding` (#8550)
- Moves `HuggingFaceEmbedding` to center on `Pooling` enum for pooling (#8467)
- Add IBM WatsonX LLM support (#8587)

### Bug Fixes / Nits

- [Bug] Patch Clarifai classes (#8529)
- fix retries for bedrock llm (#8528)
- Fix : VectorStore’s QueryResult always returns saved Node as TextNode (#8521)
- Added default file_metadata to get basic metadata that many postprocessors use, for SimpleDirectoryReader (#8486)
- Handle metadata with None values in chromadb (#8584)

## [0.8.55] - 2023-10-29

### New Features

- allow prompts to take in functions with `function_mappings` (#8548)
- add advanced prompt + "prompt engineering for RAG" notebook (#8555)
- Leverage Replicate API for serving LLaVa modal (#8539)

### Bug Fixes / Nits

- Update pull request template with google colab support inclusion (#8525)

## [0.8.54] - 2023-10-28

### New Features

- notebook showing how to fine-tune llama2 on structured outputs (#8540)
  - added GradientAIFineTuningHandler
  - added pydantic_program_mode to ServiceContext
- Initialize MultiModal Retrieval using LlamaIndex (#8507)

### Bug Fixes / Nits

- Add missing import to `ChatEngine` usage pattern `.md` doc (#8518)
- :bug: fixed async add (#8531)
- fix: add the needed CondenseQuestionChatEngine import in the usage_pa… (#8518)
- Add import LongLLMLinguaPostprocessor for LongLLMLingua.ipynb (#8519)

## [0.8.53] - 2023-10-27

### New Features

- Docs refactor (#8500)
  An overhaul of the docs organization. Major changes
  - Added a big new "understanding" section
  - Added a big new "optimizing" section
  - Overhauled Getting Started content
  - Categorized and moved module guides to a single section

## [0.8.52] - 2023-10-26

### New Features

- Add longllmlingua (#8485)
- Add google colab support for notebooks (#7560)

### Bug Fixes / Nits

- Adapt Cassandra VectorStore constructor DB connection through cassio.init (#8255)
- Allow configuration of service context and storage context in managed index (#8487)

## [0.8.51.post1] - 2023-10-25

### New Features

- Add Llava MultiModal QA examples for Tesla 10k RAG (#8271)
- fix bug streaming on react chat agent not working as expected (#8459)

### Bug Fixes / Nits

- patch: add selected result to response metadata for router query engines, fix bug (#8483)
- add Jina AI embeddings notebook + huggingface embedding fix (#8478)
- add `is_chat_model` to replicate (#8469)
- Brought back `toml-sort` to `pre-commit` (#8267)
- Added `LocationConstraint` for local `test_s3_kvstore` (#8263)

## [0.8.50] - 2023-10-24

### New Features

- Expose prompts in different modules (query engines, synthesizers, and more) (#8275)

## [0.8.49] - 2023-10-23

### New Features

- New LLM integrations
  - Support for Hugging Face Inference API's `conversational`, `text_generation`,
    and `feature_extraction` endpoints via `huggingface_hub[inference]` (#8098)
  - Add Amazon Bedrock LLMs (#8223)
  - Add AI21 Labs LLMs (#8233)
  - Add OpenAILike LLM class for OpenAI-compatible api servers (#7973)
- New / updated vector store integrations
  - Add DashVector (#7772)
  - Add Tencent VectorDB (#8173)
  - Add option for custom Postgres schema on PGVectorStore instead of only allowing public schema (#8080)
- Add Gradient fine tuning engine (#8208)
- docs(FAQ): frequently asked questions (#8249)

### Bug Fixes / Nits

- Fix inconsistencies with `ReActAgent.stream_chat` (#8147)
- Deprecate some functions for GuardrailsOutputParser (#8016)
- Simplify dependencies (#8236)
- Bug fixes for LiteLLM (#7885)
- Update for Predibase LLM (#8211)

## [0.8.48] - 2023-10-20

### New Features

- Add `DELETE` for MyScale vector store (#8159)
- Add SQL Retriever (#8197)
- add semantic kernel document format (#8226)
- Improve MyScale Hybrid Search and Add `DELETE` for MyScale vector store (#8159)

### Bug Fixes / Nits

- Fixed additional kwargs in ReActAgent.from_tools() (#8206)
- Fixed missing spaces in prompt templates (#8190)
- Remove auto-download of llama2-13B on exception (#8225)

## [0.8.47] - 2023-10-19

### New Features

- add response synthesis to text-to-SQL (#8196)
- Added support for `LLMRailsEmbedding` (#8169)
- Inferring MPS device with PyTorch (#8195)
- Consolidated query/text prepending (#8189)

## [0.8.46] - 2023-10-18

### New Features

- Add fine-tuning router support + embedding selector (#8174)
- add more document converters (#8156)

### Bug Fixes / Nits

- Add normalization to huggingface embeddings (#8145)
- Improve MyScale Hybrid Search (#8159)
- Fixed duplicate `FORMAT_STR` being inside prompt (#8171)
- Added: support for output_kwargs={'max_colwidth': xx} for PandasQueryEngine (#8110)
- Minor fix in the description for an argument in cohere llm (#8163)
- Fix Firestore client info (#8166)

## [0.8.45] - 2023-10-13

### New Features

- Added support for fine-tuning cross encoders (#7705)
- Added `QueryFusionRetriever` for merging multiple retrievers + query augmentation (#8100)
- Added `nb-clean` to `pre-commit` to minimize PR diffs (#8108)
- Support for `TextEmbeddingInference` embeddings (#8122)

### Bug Fixes / Nits

- Improved the `BM25Retriever` interface to accept `BaseNode` objects (#8096)
- Fixed bug with `BM25Retriever` tokenizer not working as expected (#8096)
- Brought mypy to pass in Python 3.8 (#8107)
- `ReActAgent` adding missing `super().__init__` call (#8125)

## [0.8.44] - 2023-10-12

### New Features

- add pgvector sql query engine (#8087)
- Added HoneyHive one-click observability (#7944)
- Add support for both SQLAlchemy V1 and V2 (#8060)

## [0.8.43.post1] - 2023-10-11

### New Features

- Moves `codespell` to `pre-commit` (#8040)
- Added `prettier` for autoformatting extensions besides `.py` (#8072)

### Bug Fixes / Nits

- Fixed forgotten f-str in `HuggingFaceLLM` (#8075)
- Relaxed numpy/panadas reqs

## [0.8.43] - 2023-10-10

### New Features

- Added support for `GradientEmbedding` embed models (#8050)

### Bug Fixes / Nits

- added `messages_to_prompt` kwarg to `HuggingFaceLLM` (#8054)
- improved selection and sql parsing for open-source models (#8054)
- fixed bug when agents hallucinate too many kwargs for a tool (#8054)
- improved prompts and debugging for selection+question generation (#8056)

## [0.8.42] - 2023-10-10

### New Features

- `LocalAI` more intuitive module-level var names (#8028)
- Enable `codespell` for markdown docs (#7972)
- add unstructured table element node parser (#8036)
- Add: Async upserting for Qdrant vector store (#7968)
- Add cohere llm (#8023)

### Bug Fixes / Nits

- Parse multi-line outputs in react agent answers (#8029)
- Add properly named kwargs to keyword `as_retriever` calls (#8011)
- Updating Reference to RAGAS LlamaIndex Integration (#8035)
- Vectara bugfix (#8032)
- Fix: ChromaVectorStore can attempt to add in excess of chromadb batch… (#8019)
- Fix get_content method in Mbox reader (#8012)
- Apply kwarg filters in WeaviateVectorStore (#8017)
- Avoid ZeroDivisionError (#8027)
- `LocalAI` intuitive module-level var names (#8028)
- zep/fix: imports & typing (#8030)
- refactor: use `str.join` (#8020)
- use proper metadata str for node parsing (#7987)

## [0.8.41] - 2023-10-07

### New Features

- You.com retriever (#8024)
- Pull fields from mongodb into metadata with `metadata_names` argument (#8001)
- Simplified `LocalAI.__init__` preserving the same behaviors (#7982)

### Bug Fixes / Nits

- Use longest metadata string for metadata aware text splitting (#7987)
- Handle lists of strings in mongodb reader (#8002)
- Removes `OpenAI.class_type` as it was dead code (#7983)
- Fixing `HuggingFaceLLM.device_map` type hint (#7989)

## [0.8.40] - 2023-10-05

### New Features

- Added support for `Clarifai` LLM (#7967)
- Add support for function fine-tuning (#7971)

### Breaking Changes

- Update document summary index (#7815)
  - change default retrieval mode to embedding
  - embed summaries into vector store by default at indexing time (instead of calculating embedding on the fly)
  - support configuring top k in llm retriever

## [0.8.39] - 2023-10-03

### New Features

- Added support for pydantic object outputs with query engines (#7893)
- `ClarifaiEmbedding` class added for embedding support (#7940)
- Markdown node parser, flat file reader and simple file node parser (#7863)
- Added support for mongdb atlas `$vectorSearch` (#7866)

### Bug Fixes / Nits

- Adds support for using message metadata in discord reader (#7906)
- Fix `LocalAI` chat capability without `max_tokens` (#7942)
- Added `codespell` for automated checking (#7941)
- `ruff` modernization and autofixes (#7889)
- Implement own SQLDatabase class (#7929)
- Update LlamaCPP context_params property (#7945)
- fix duplicate embedding (#7949)
- Adds `codespell` tool for enforcing good spelling (#7941)
- Supporting `mypy` local usage with `venv` (#7952)
- Vectara - minor update (#7954)
- Avoiding `pydantic` reinstalls in CI (#7956)
- move tree_sitter_languages into data_requirements.txt (#7955)
- Add `cache_okay` param to `PGVectorStore` to help suppress TSVector warnings (#7950)

## [0.8.38] - 2023-10-02

### New Features

- Updated `KeywordNodePostprocessor` to use spacy to support more languages (#7894)
- `LocalAI` supporting global or per-query `/chat/completions` vs `/completions` (#7921)
- Added notebook on using REBEL + Wikipedia filtering for knowledge graphs (#7919)
- Added support for `ElasticsearchEmbedding` (#7914)

## [0.8.37] - 2023-09-30

### New Features

- Supporting `LocalAI` LLMs (#7913)
- Validations protecting against misconfigured chunk sizes (#7917)

### Bug Fixes / Nits

- Simplify NL SQL response to SQL parsing, with expanded NL SQL prompt (#7868)
- Improve vector store retrieval speed for vectordb integrations (#7876)
- Added replacing {{ and }}, and fixed JSON parsing recursion (#7888)
- Nice-ified JSON decoding error (#7891)
- Nice-ified SQL error from LLM not providing SQL (#7900)
- Nice-ified `ImportError` for `HuggingFaceLLM` (#7904)
- eval fixes: fix dataset response generation, add score to evaluators (#7915)

## [0.8.36] - 2023-09-27

### New Features

- add "build RAG from scratch notebook" - OSS/local (#7864)

### Bug Fixes / Nits

- Fix elasticsearch hybrid scoring (#7852)
- Replace `get_color_mapping` and `print_text` Langchain dependency with internal implementation (#7845)
- Fix async streaming with azure (#7856)
- Avoid `NotImplementedError()` in sub question generator (#7855)
- Patch predibase initialization (#7859)
- Bumped min langchain version and changed prompt imports from langchain (#7862)

## [0.8.35] - 2023-09-27

### Bug Fixes / Nits

- Fix dropping textnodes in recursive retriever (#7840)
- share callback_manager between agent and its llm when callback_manager is None (#7844)
- fix pandas query engine (#7847)

## [0.8.34] - 2023-09-26

### New Features

- Added `Konko` LLM support (#7775)
- Add before/after context sentence (#7821)
- EverlyAI integration with LlamaIndex through OpenAI library (#7820)
- add Arize Phoenix tracer to global handlers (#7835)

### Bug Fixes / Nits

- Normalize scores returned from ElasticSearch vector store (#7792)
- Fixed `refresh_ref_docs()` bug with order of operations (#7664)
- Delay postgresql connection for `PGVectorStore` until actually needed (#7793)
- Fix KeyError in delete method of `SimpleVectorStore` related to metadata filters (#7829)
- Fix KeyError in delete method of `SimpleVectorStore` related to metadata filters (#7831)
- Addressing PyYAML import error (#7784)
- ElasticsearchStore: Update User-Agent + Add example docker compose (#7832)
- `StorageContext.persist` supporting `Path` (#7783)
- Update ollama.py (#7839)
- fix bug for self.\_session_pool (#7834)

## [0.8.33] - 2023-09-25

### New Features

- add pairwise evaluator + benchmark auto-merging retriever (#7810)

### Bug Fixes / Nits

- Minor cleanup in embedding class (#7813)
- Misc updates to `OpenAIEmbedding` (#7811)

## [0.8.32] - 2023-09-24

### New Features

- Added native support for `HuggingFaceEmbedding`, `InstructorEmbedding`, and `OptimumEmbedding` (#7795)
- Added metadata filtering and hybrid search to MyScale vector store (#7780)
- Allowing custom text field name for Milvus (#7790)
- Add support for `vector_store_query_mode` to `VectorIndexAutoRetriever` (#7797)

### Bug Fixes / Nits

- Update `LanceDBVectorStore` to handle score and distance (#7754)
- Pass LLM to `memory_cls` in `CondenseQuestionChatEngine` (#7785)

## [0.8.31] - 2023-09-22

### New Features

- add pydantic metadata extractor (#7778)
- Allow users to set the embedding dimensions in azure cognitive vector store (#7734)
- Add semantic similarity evaluator (#7770)

### Bug Fixes / Nits

- 📝docs: Update Chatbot Tutorial and Notebook (#7767)
- Fixed response synthesizers with empty nodes (#7773)
- Fix `NotImplementedError` in auto vector retriever (#7764)
- Multiple kwargs values in "KnowledgeGraphQueryEngine" bug-fix (#7763)
- Allow setting azure cognitive search dimensionality (#7734)
- Pass service context to index for dataset generator (#7748)
- Fix output parsers for selector templates (#7774)
- Update Chatbot_SEC.ipynb (#7711)
- linter/typechecker-friendly improvements to cassandra test (#7771)
- Expose debug option of `PgVectorStore` (#7776)
- llms/openai: fix Azure OpenAI by considering `prompt_filter_results` field (#7755)

## [0.8.30] - 2023-09-21

### New Features

- Add support for `gpt-3.5-turbo-instruct` (#7729)
- Add support for `TimescaleVectorStore` (#7727)
- Added `LongContextReorder` for lost-in-the-middle issues (#7719)
- Add retrieval evals (#7738)

### Bug Fixes / Nits

- Added node post-processors to async context chat engine (#7731)
- Added unique index name for postgres tsv column (#7741)

## [0.8.29.post1] - 2023-09-18

### Bug Fixes / Nits

- Fix langchain import error for embeddings (#7714)

## [0.8.29] - 2023-09-18

### New Features

- Added metadata filtering to the base simple vector store (#7564)
- add low-level router guide (#7708)
- Add CustomQueryEngine class (#7703)

### Bug Fixes / Nits

- Fix context window metadata in lite-llm (#7696)

## [0.8.28] - 2023-09-16

### New Features

- Add CorrectnessEvaluator (#7661)
- Added support for `Ollama` LLMs (#7635)
- Added `HWPReader` (#7672)
- Simplified portkey LLM interface (#7669)
- Added async operation support to `ElasticsearchStore` vector store (#7613)
- Added support for `LiteLLM` (#7600)
- Added batch evaluation runner (#7692)

### Bug Fixes / Nits

- Avoid `NotImplementedError` for async langchain embeddings (#7668)
- Imrpoved reliability of LLM selectors (#7678)
- Fixed `query_wrapper_prompt` and `system_prompt` for output parsers and completion models (#7678)
- Fixed node attribute inheritance in citation query engine (#7675)

### Breaking Changes

- Refactor and update `BaseEvaluator` interface to be more consistent (#7661)
  - Use `evaluate` function for generic input
  - Use `evaluate_response` function with `Response` objects from llama index query engine
- Update existing evaluators with more explicit naming
  - `ResponseEvaluator` -> `FaithfulnessEvaluator`
  - `QueryResponseEvaluator` -> `RelevancyEvaluator`
  - old names are kept as class aliases for backwards compatibility

## [0.8.27] - 2023-09-14

### New Features

- add low-level tutorial section (#7673)

### Bug Fixes / Nits

- default delta should be a dict (#7665)
- better query wrapper logic on LLMPredictor (#7667)

## [0.8.26] - 2023-09-12

### New Features

- add non-linear embedding adapter (#7658)
- Add "finetune + RAG" evaluation to knowledge fine-tuning notebook (#7643)

### Bug Fixes / Nits

- Fixed chunk-overlap for sentence splitter (#7590)

## [0.8.25] - 2023-09-12

### New Features

- Added `AGENT_STEP` callback event type (#7652)

### Bug Fixes / Nits

- Allowed `simple` mode to work with `as_chat_engine()` (#7637)
- Fixed index error in azure streaming (#7646)
- Removed `pdb` from llama-cpp (#7651)

## [0.8.24] - 2023-09-11

## New Features

- guide: fine-tuning to memorize knowledge (#7626)
- added ability to customize prompt template for eval modules (#7626)

### Bug Fixes

- Properly detect `llama-cpp-python` version for loading the default GGML or GGUF `llama2-chat-13b` model (#7616)
- Pass in `summary_template` properly with `RetrieverQueryEngine.from_args()` (#7621)
- Fix span types in wandb callback (#7631)

## [0.8.23] - 2023-09-09

### Bug Fixes

- Make sure context and system prompt is included in prompt for first chat for llama2 (#7597)
- Avoid negative chunk size error in refine process (#7607)
- Fix relationships for small documents in hierarchical node parser (#7611)
- Update Anyscale Endpoints integration with full streaming and async support (#7602)
- Better support of passing credentials as LLM constructor args in `OpenAI`, `AzureOpenAI`, and `Anyscale` (#7602)

### Breaking Changes

- Update milvus vector store to support filters and dynamic schemas (#7286)
  - See the [updated notebook](https://gpt-index.readthedocs.io/en/stable/examples/vector_stores/MilvusIndexDemo.html) for usage
- Added NLTK to core dependencies to support the default sentence splitter (#7606)

## [0.8.22] - 2023-09-07

### New Features

- Added support for ElasticSearch Vector Store (#7543)

### Bug Fixes / Nits

- Fixed small `_index` bug in `ElasticSearchReader` (#7570)
- Fixed bug with prompt helper settings in global service contexts (#7576)
- Remove newlines from openai embeddings again (#7588)
- Fixed small bug with setting `query_wrapper_prompt` in the service context (#7585)

### Breaking/Deprecated API Changes

- Clean up vector store interface to use `BaseNode` instead of `NodeWithEmbedding`
  - For majority of users, this is a no-op change
  - For users directly operating with the `VectorStore` abstraction and manually constructing `NodeWithEmbedding` objects, this is a minor breaking change. Use `TextNode` with `embedding` set directly, instead of `NodeWithEmbedding`.

## [0.8.21] - 2023-09-06

### New Features

- add embedding adapter fine-tuning engine + guide (#7565)
- Added support for Azure Cognitive Search vector store (#7469)
- Support delete in supabase (#6951)
- Added support for Espilla vector store (#7539)
- Added support for AnyScale LLM (#7497)

### Bug Fixes / Nits

- Default to user-configurable top-k in `VectorIndexAutoRetriever` (#7556)
- Catch validation errors for structured responses (#7523)
- Fix streaming refine template (#7561)

## [0.8.20] - 2023-09-04

### New Features

- Added Portkey LLM integration (#7508)
- Support postgres/pgvector hybrid search (#7501)
- upgrade recursive retriever node reference notebook (#7537)

## [0.8.19] - 2023-09-03

### New Features

- replace list index with summary index (#7478)
- rename list index to summary index part 2 (#7531)

## [0.8.18] - 2023-09-03

### New Features

- add agent finetuning guide (#7526)

## [0.8.17] - 2023-09-02

### New Features

- Make (some) loaders serializable (#7498)
- add node references to recursive retrieval (#7522)

### Bug Fixes / Nits

- Raise informative error when metadata is too large during splitting (#7513)
- Allow langchain splitter in simple node parser (#7517)

## [0.8.16] - 2023-09-01

### Bug Fixes / Nits

- fix link to Marvin notebook in docs (#7504)
- Ensure metadata is not `None` in `SimpleWebPageReader` (#7499)
- Fixed KGIndex visualization (#7493)
- Improved empty response in KG Index (#7493)

## [0.8.15] - 2023-08-31

### New Features

- Added support for `MarvinEntityExtractor` metadata extractor (#7438)
- Added a url_metadata callback to SimpleWebPageReader (#7445)
- Expanded callback logging events (#7472)

### Bug Fixes / Nits

- Only convert newlines to spaces for text 001 embedding models in OpenAI (#7484)
- Fix `KnowledgeGraphRagRetriever` for non-nebula indexes (#7488)
- Support defined embedding dimension in `PGVectorStore` (#7491)
- Greatly improved similarity calculation speed for the base vector store (#7494)

## [0.8.14] - 2023-08-30

### New Features

- feat: non-kg heterogeneous graph support in Graph RAG (#7459)
- rag guide (#7480)

### Bug Fixes / Nits

- Improve openai fine-tuned model parsing (#7474)
- doing some code de-duplication (#7468)
- support both str and templates for query_wrapper_prompt in HF LLMs (#7473)

## [0.8.13] - 2023-08-29

### New Features

- Add embedding finetuning (#7452)
- Added support for RunGPT LLM (#7401)
- Integration guide and notebook with DeepEval (#7425)
- Added `VectorIndex` and `VectaraRetriever` as a managed index (#7440)
- Added support for `to_tool_list` to detect and use async functions (#7282)

## [0.8.12] - 2023-08-28

### New Features

- add openai finetuning class (#7442)
- Service Context to/from dict (#7395)
- add finetuning guide (#7429)

### Smaller Features / Nits / Bug Fixes

- Add example how to run FalkorDB docker (#7441)
- Update root.md to use get_response_synthesizer expected type. (#7437)
- Bugfix MonsterAPI Pydantic version v2/v1 support. Doc Update (#7432)

## [0.8.11.post3] - 2023-08-27

### New Features

- AutoMergingRetriever (#7420)

## [0.8.10.post1] - 2023-08-25

### New Features

- Added support for `MonsterLLM` using MonsterAPI (#7343)
- Support comments fields in NebulaGraphStore and int type VID (#7402)
- Added configurable endpoint for DynamoDB (#6777)
- Add structured answer filtering for Refine response synthesizer (#7317)

### Bug Fixes / Nits

- Use `utf-8` for json file reader (#7390)
- Fix entity extractor initialization (#7407)

## [0.8.9] - 2023-08-24

### New Features

- Added support for FalkorDB/RedisGraph graph store (#7346)
- Added directed sub-graph RAG (#7378)
- Added support for `BM25Retriever` (#7342)

### Bug Fixes / Nits

- Added `max_tokens` to `Xinference` LLM (#7372)
- Support cache dir creation in multithreaded apps (#7365)
- Ensure temperature is a float for openai (#7382)
- Remove duplicate subjects in knowledge graph retriever (#7378)
- Added support for both pydantic v1 and v2 to allow other apps to move forward (#7394)

### Breaking/Deprecated API Changes

- Refactor prompt template (#7319)
  - Use `BasePromptTemplate` for generic typing
  - Use `PromptTemplate`, `ChatPromptTemplate`, `SelectorPromptTemplate` as core implementations
  - Use `LangchainPromptTemplate` for compatibility with Langchain prompt templates
  - Fully replace specific prompt classes (e.g. `SummaryPrompt`) with generic `BasePromptTemplate` for typing in codebase.
  - Keep `Prompt` as an alias for `PromptTemplate` for backwards compatibility.
  - BREAKING CHANGE: remove support for `Prompt.from_langchain_prompt`, please use `template=LangchainPromptTemplate(lc_template)` instead.

## [0.8.8] - 2023-08-23

### New Features

- `OpenAIFineTuningHandler` for collecting LLM inputs/outputs for OpenAI fine tuning (#7367)

### Bug Fixes / Nits

- Add support for `claude-instant-1.2` (#7369)

## [0.8.7] - 2023-08-22

### New Features

- Support fine-tuned OpenAI models (#7364)
- Added support for Cassandra vector store (#6784)
- Support pydantic fields in tool functions (#7348)

### Bug Fixes / Nits

- Fix infinite looping with forced function call in `OpenAIAgent` (#7363)

## [0.8.6] - 2023-08-22

### New Features

- auto vs. recursive retriever notebook (#7353)
- Reader and Vector Store for BagelDB with example notebooks (#7311)

### Bug Fixes / Nits

- Use service context for intermediate index in retry source query engine (#7341)
- temp fix for prompt helper + chat models (#7350)
- Properly skip unit-tests when packages not installed (#7351)

## [0.8.5.post2] - 2023-08-20

### New Features

- Added FireStore docstore/index store support (#7305)
- add recursive agent notebook (#7330)

### Bug Fixes / Nits

- Fix Azure pydantic error (#7329)
- fix callback trace ids (make them a context var) (#7331)

## [0.8.5.post1] - 2023-08-18

### New Features

- Awadb Vector Store (#7291)

### Bug Fixes / Nits

- Fix bug in OpenAI llm temperature type

## [0.8.5] - 2023-08-18

### New Features

- Expose a system prompt/query wrapper prompt in the service context for open-source LLMs (#6647)
- Changed default MyScale index format to `MSTG` (#7288)
- Added tracing to chat engines/agents (#7304)
- move LLM and embeddings to pydantic (#7289)

### Bug Fixes / Nits

- Fix sentence splitter bug (#7303)
- Fix sentence splitter infinite loop (#7295)

## [0.8.4] - 2023-08-17

### Bug Fixes / Nits

- Improve SQL Query parsing (#7283)
- Fix loading embed_model from global service context (#7284)
- Limit langchain version until we migrate to pydantic v2 (#7297)

## [0.8.3] - 2023-08-16

### New Features

- Added Knowledge Graph RAG Retriever (#7204)

### Bug Fixes / Nits

- accept `api_key` kwarg in OpenAI LLM class constructor (#7263)
- Fix to create separate queue instances for separate instances of `StreamingAgentChatResponse` (#7264)

## [0.8.2.post1] - 2023-08-14

### New Features

- Added support for Rockset as a vector store (#7111)

### Bug Fixes

- Fixed bug in service context definition that could disable LLM (#7261)

## [0.8.2] - 2023-08-14

### New Features

- Enable the LLM or embedding model to be disabled by setting to `None` in the service context (#7255)
- Resolve nearly any huggingface embedding model using the `embed_model="local:<model_name>"` syntax (#7255)
- Async tool-calling support (#7239)

### Bug Fixes / Nits

- Updated supabase kwargs for add and query (#7103)
- Small tweak to default prompts to allow for more general purpose queries (#7254)
- Make callback manager optional for `CustomLLM` + docs update (#7257)

## [0.8.1] - 2023-08-13

### New Features

- feat: add node_postprocessors to ContextChatEngine (#7232)
- add ensemble query engine tutorial (#7247)

### Smaller Features

- Allow EMPTY keys for Fastchat/local OpenAI API endpoints (#7224)

## [0.8.0] - 2023-08-11

### New Features

- Added "LLAMA_INDEX_CACHE_DIR" to control cached files (#7233)
- Default to pydantic selectors when possible (#7154, #7223)
- Remove the need for langchain wrappers on `embed_model` in the service context (#7157)
- Metadata extractors take an `LLM` object now, in addition to `LLMPredictor` (#7202)
- Added local mode + fallback to llama.cpp + llama2 (#7200)
- Added local fallback for embeddings to `BAAI/bge-small-en` (#7200)
- Added `SentenceWindowNodeParser` + `MetadataReplacementPostProcessor` (#7211)

### Breaking Changes

- Change default LLM to gpt-3.5-turbo from text-davinci-003 (#7223)
- Change prompts for compact/refine/tree_summarize to work better with gpt-3.5-turbo (#7150, #7179, #7223)
- Increase default LLM temperature to 0.1 (#7180)

## [0.7.24.post1] - 2023-08-11

### Other Changes

- Reverted #7223 changes to defaults (#7235)

## [0.7.24] - 2023-08-10

### New Features

- Default to pydantic selectors when possible (#7154, #7223)
- Remove the need for langchain wrappers on `embed_model` in the service context (#7157)
- Metadata extractors take an `LLM` object now, in addition to `LLMPredictor` (#7202)
- Added local mode + fallback to llama.cpp + llama2 (#7200)
- Added local fallback for embeddings to `BAAI/bge-small-en` (#7200)
- Added `SentenceWindowNodeParser` + `MetadataReplacementPostProcessor` (#7211)

### Breaking Changes

- Change default LLM to gpt-3.5-turbo from text-davinci-003 (#7223)
- Change prompts for compact/refine/tree_summarize to work better with gpt-3.5-turbo (#7150, #7179, #7223)
- Increase default LLM temperature to 0.1 (#7180)

### Other Changes

- docs: Improvements to Mendable Search (#7220)
- Refactor openai agent (#7077)

### Bug Fixes / Nits

- Use `1 - cosine_distance` for pgvector/postgres vector db (#7217)
- fix metadata formatting and extraction (#7216)
- fix(readers): Fix non-ASCII JSON Reader bug (#7086)
- Chore: change PgVectorStore variable name from `sim` to `distance` for clarity (#7226)

## [0.7.23] - 2023-08-10

### Bug Fixes / Nits

- Fixed metadata formatting with custom tempalates and inheritance (#7216)

## [0.7.23] - 2023-08-10

### New Features

- Add "one click observability" page to docs (#7183)
- Added Xorbits inference for local deployments (#7151)
- Added Zep vector store integration (#7203)
- feat/zep vectorstore (#7203)

### Bug Fixes / Nits

- Update the default `EntityExtractor` model (#7209)
- Make `ChatMemoryBuffer` pickleable (#7205)
- Refactored `BaseOpenAIAgent` (#7077)

## [0.7.22] - 2023-08-08

### New Features

- add ensemble retriever notebook (#7190)
- DOCS: added local llama2 notebook (#7146)

### Bug Fixes / Nits

- Fix for `AttributeError: 'OpenAIAgent' object has no attribute 'callback_manager'` by calling super constructor within `BaseOpenAIAgent`
- Remove backticks from nebula queries (#7192)

## [0.7.21] - 2023-08-07

### New Features

- Added an `EntityExtractor` for metadata extraction (#7163)

## [0.7.20] - 2023-08-06

### New Features

- add router module docs (#7171)
- add retriever router (#7166)

### New Features

- Added a `RouterRetriever` for routing queries to specific retrievers (#7166)

### Bug Fixes / Nits

- Fix for issue where having multiple concurrent streamed responses from `OpenAIAgent` would result in interleaving of tokens across each response stream. (#7164)
- fix llms callbacks issue (args[0] error) (#7165)

## [0.7.19] - 2023-08-04

### New Features

- Added metadata filtering to weaviate (#7130)
- Added token counting (and all callbacks) to agents and streaming (#7122)

## [0.7.18] - 2023-08-03

### New Features

- Added `to/from_string` and `to/from_dict` methods to memory objects (#7128)
- Include columns comments from db tables in table info for SQL queries (#7124)
- Add Neo4j support (#7122)

### Bug Fixes / Nits

- Added `Azure AD` validation support to the `AzureOpenAI` class (#7127)
- add `flush=True` when printing agent/chat engine response stream (#7129)
- Added `Azure AD` support to the `AzureOpenAI` class (#7127)
- Update LLM question generator prompt to mention JSON markdown (#7105)
- Fixed `astream_chat` in chat engines (#7139)

## [0.7.17] - 2023-08-02

### New Features

- Update `ReActAgent` to support memory modules (minor breaking change since the constructor takes `memory` instead of `chat_history`, but the main `from_tools` method remains backward compatible.) (#7116)
- Update `ReActAgent` to support streaming (#7119)
- Added Neo4j graph store and query engine integrations (#7122)
- add object streaming (#7117)

## [0.7.16] - 2023-07-30

### New Features

- Chat source nodes (#7078)

## [0.7.15] - 2023-07-29

### Bug Fixes / Nits

- anthropic api key customization (#7082)
- Fix broken link to API reference in Contributor Docs (#7080)
- Update vector store docs (#7076)
- Update comment (#7073)

## [0.7.14] - 2023-07-28

### New Features

- Added HotpotQADistractor benchmark evaluator (#7034)
- Add metadata filter and delete support for LanceDB (#7048)
- Use MetadataFilters in opensearch (#7005)
- Added support for `KuzuGraphStore` (#6970)
- Added `kg_triplet_extract_fn` to customize how KGs are built (#7068)

### Bug Fixes / Nits

- Fix string formatting in context chat engine (#7050)
- Fixed tracing for async events (#7052)
- Less strict triplet extraction for KGs (#7059)
- Add configurable limit to KG data retrieved (#7059)
- Nebula connection improvements (#7059)
- Bug fix in building source nodes for agent response (#7067)

## [0.7.13] - 2023-07-26

### New Features

- Support function calling api for AzureOpenAI (#7041)

### Bug Fixes / Nits

- tune prompt to get rid of KeyError in SubQ engine (#7039)
- Fix validation of Azure OpenAI keys (#7042)

## [0.7.12] - 2023-07-25

### New Features

- Added `kwargs` to `ComposableGraph` for the underlying query engines (#6990)
- Validate openai key on init (#6940)
- Added async embeddings and async RetrieverQueryEngine (#6587)
- Added async `aquery` and `async_add` to PGVectorStore (#7031)
- Added `.source_nodes` attribute to chat engine and agent responses (#7029)
- Added `OpenInferenceCallback` for storing generation data in OpenInference format (#6998)

### Bug Fixes / Nits

- Fix achat memory initialization for data agents (#7000)
- Add `print_response_stream()` to agengt/chat engine response class (#7018)

### Bug Fixes / Nits

- Fix achat memory initialization for data agents (#7000)
- Add `print_response_stream()` to agengt/chat engine response class (#7018)

## [v0.7.11.post1] - 2023-07-20

### New Features

- Default to pydantic question generation when possible for sub-question query engine (#6979)

### Bug Fixes / Nits

- Fix returned order of messages in large chat memory (#6979)

## [v0.7.11] - 2023-07-19

### New Features

- Added a `SentenceTransformerRerank` node post-processor for fast local re-ranking (#6934)
- Add numpy support for evaluating queries in pandas query engine (#6935)
- Add metadata filtering support for Postgres Vector Storage integration (#6968)
- Proper llama2 support for agents and query engines (#6969)

### Bug Fixes / Nits

- Added `model_name` to LLMMetadata (#6911)
- Fallback to retriever service context in query engines (#6911)
- Fixed `as_chat_engine()` ValueError with extra kwargs (#6971

## [v0.7.10.post1] - 2023-07-18

### New Features

- Add support for Replicate LLM (vicuna & llama 2!)

### Bug Fixes / Nits

- fix streaming for condense chat engine (#6958)

## [v0.7.10] - 2023-07-17

### New Features

- Add support for chroma v0.4.0 (#6937)
- Log embedding vectors to callback manager (#6962)

### Bug Fixes / Nits

- add more robust embedding timeouts (#6779)
- improved connection session management on postgres vector store (#6843)

## [v0.7.9] - 2023-07-15

### New Features

- specify `embed_model="local"` to use default local embbeddings in the service context (#6806)
- Add async `acall` endpoint to `BasePydanticProgram` (defaults to sync version). Implement for `OpenAIPydanticProgram`

### Bug Fixes / Nits

- fix null metadata for searching existing vector dbs (#6912)
- add module guide docs for `SimpleDirectoryReader` (#6916)
- make sure `CondenseQuestionChatEngine` streaming chat endpoints work even if not explicitly setting `streaming=True` in the underlying query engine.

## [v0.7.8] - 2023-07-13

### New Features

- Added embedding speed benchmark (#6876)
- Added BEIR retrieval benchmark (#6825)

### Bug Fixes / Nits

- remove toctrees from deprecated_terms (#6895)
- Relax typing dependencies (#6879)
- docs: modification to evaluation notebook (#6840)
- raise error if the model does not support functions (#6896)
- fix(bench embeddings): bug not taking into account string length (#6899)x

## [v0.7.7] - 2023-07-13

### New Features

- Improved milvus consistency support and output fields support (#6452)
- Added support for knowledge graph querying w/ cypyer+nebula (#6642)
- Added `Document.example()` to create documents for fast prototyping (#6739)
- Replace react chat engine to use native reactive agent (#6870)

### Bug Fixes / Nits

- chore: added a help message to makefile (#6861)

### Bug Fixes / Nits

- Fixed support for using SQLTableSchema context_str attribute (#6891)

## [v0.7.6] - 2023-07-12

### New Features

- Added sources to agent/chat engine responses (#6854)
- Added basic chat buffer memory to agents / chat engines (#6857)
- Adding load and search tool (#6871)
- Add simple agent benchmark (#6869)
- add agent docs (#6866)
- add react agent (#6865)

### Breaking/Deprecated API Changes

- Replace react chat engine with native react agent (#6870)
- Set default chat mode to "best": use openai agent when possible, otherwise use react agent (#6870)

### Bug Fixes / Nits

- Fixed support for legacy vector store metadata (#6867)
- fix chroma notebook in docs (#6872)
- update LC embeddings docs (#6868)

## [v0.7.5] - 2023-07-11

### New Features

- Add `Anthropic` LLM implementation (#6855)

### Bug Fixes / Nits

- Fix indexing error in `SentenceEmbeddingOptimizer` (#6850)
- fix doc for custom embedding model (#6851)
- fix(silent error): Add validation to `SimpleDirectoryReader` (#6819)
- Fix link in docs (#6833)
- Fixes Azure gpt-35-turbo model not recognized (#6828)
- Update Chatbot_SEC.ipynb (#6808)
- Rename leftover original name to LlamaIndex (#6792)
- patch nested traces of the same type (#6791)

## [v0.7.4] - 2023-07-08

### New Features

- `MetadataExtractor` - Documnent Metadata Augmentation via LLM-based feature extractors (#6764)

### Bug Fixes / Nits

- fixed passing in query bundle to node postprocessors (#6780)
- fixed error in callback manager with nested traces (#6791)

## [v0.7.3] - 2023-07-07

### New Features

- Sub question query engine returns source nodes of sub questions in the callback manager (#6745)
- trulens integration (#6741)
- Add sources to subquestion engine (#6745)

### Bug Fixes / Nits

- Added/Fixed streaming support to simple and condense chat engines (#6717)
- fixed `response_mode="no_text"` response synthesizer (#6755)
- fixed error setting `num_output` and `context_window` in service context (#6766)
- Fix missing as_query_engine() in tutorial (#6747)
- Fixed variable sql_query_engine in the notebook (#6778)
- fix required function fields (#6761)
- Remove usage of stop token in Prompt, SQL gen (#6782)

## [v0.7.2] - 2023-07-06

### New Features

- Support Azure OpenAI (#6718)
- Support prefix messages (e.g. system prompt) in chat engine and OpenAI agent (#6723)
- Added `CBEventType.SUB_QUESTIONS` event type for tracking sub question queries/responses (#6716)

### Bug Fixes / Nits

- Fix HF LLM output error (#6737)
- Add system message support for langchain message templates (#6743)
- Fixed applying node-postprocessors (#6749)
- Add missing `CustomLLM` import under `llama_index.llms` (#6752)
- fix(typo): `get_transformer_tokenizer_fn` (#6729)
- feat(formatting): `black[jupyter]` (#6732)
- fix(test): `test_optimizer_chinese` (#6730)

## [v0.7.1] - 2023-07-05

### New Features

- Streaming support for OpenAI agents (#6694)
- add recursive retriever + notebook example (#6682)

## [v0.7.0] - 2023-07-04

### New Features

- Index creation progress bars (#6583)

### Bug Fixes/ Nits

- Improved chat refine template (#6645)

### Breaking/Deprecated API Changes

- Change `BaseOpenAIAgent` to use `llama_index.llms.OpenAI`. Adjust `chat_history` to use `List[ChatMessage]]` as type.
- Remove (previously deprecated) `llama_index.langchain_helpers.chain_wrapper` module.
- Remove (previously deprecated) `llama_index.token_counter.token_counter` module. See [migration guide](/how_to/callbacks/token_counting_migration.html) for more details on new callback based token counting.
- Remove `ChatGPTLLMPredictor` and `HuggingFaceLLMPredictor`. See [migration guide](/how_to/customization/llms_migration_guide.html) for more details on replacements.
- Remove support for setting `cache` via `LLMPredictor` constructor.
- Update `BaseChatEngine` interface:
  - adjust `chat_history` to use `List[ChatMessage]]` as type
  - expose `chat_history` state as a property
  - support overriding `chat_history` in `chat` and `achat` endpoints
- Remove deprecated arguments for `PromptHelper`: `max_input_size`, `embedding_limit`, `max_chunk_overlap`
- Update all notebooks to use native openai integration (#6696)

## [v0.6.38] - 2023-07-02

### New Features

- add optional tqdm progress during index creation (#6583)
- Added async support for "compact" and "refine" response modes (#6590)
- [feature]add transformer tokenize functionalities for optimizer (chinese) (#6659)
- Add simple benchmark for vector store (#6670)
- Introduce `llama_index.llms` module, with new `LLM` interface, and `OpenAI`, `HuggingFaceLLM`, `LangChainLLM` implementations. (#6615)
- Evaporate pydantic program (#6666)

### Bug Fixes / Nits

- Improve metadata/node storage and retrieval for RedisVectorStore (#6678)
- Fixed node vs. document filtering in vector stores (#6677)
- add context retrieval agent notebook link to docs (#6660)
- Allow null values for the 'image' property in the ImageNode class and se… (#6661)
- Fix broken links in docs (#6669)
- update milvus to store node content (#6667)

## [v0.6.37] - 2023-06-30

### New Features

- add context augmented openai agent (#6655)

## [v0.6.36] - 2023-06-29

### New Features

- Redis support for index stores and docstores (#6575)
- DuckDB + SQL query engine notebook (#6628)
- add notebook showcasing deplot data loader (#6638)

### Bug Fixes / Nits

- More robust JSON parsing from LLM for `SelectionOutputParser` (#6610)
- bring our loaders back in line with llama-hub (#6630)
- Remove usage of SQLStructStoreIndex in notebooks (#6585)
- MD reader: remove html tags and leave linebreaks alone (#6618)
- bump min langchain version to latest version (#6632)
- Fix metadata column name in postgres vector store (#6622)
- Postgres metadata fixes (#6626, #6634)
- fixed links to dataloaders in contribution.md (#6636)
- fix: typo in docs in creating custom_llm huggingface example (#6639)
- Updated SelectionOutputParser to handle JSON objects and arrays (#6610)
- Fixed docstring argument typo (#6652)

## [v0.6.35] - 2023-06-28

- refactor structured output + pydantic programs (#6604)

### Bug Fixes / Nits

- Fix serialization for OpenSearch vector stores (#6612)
- patch docs relationships (#6606)
- Bug fix for ignoring directories while parsing git repo (#4196)
- updated Chroma notebook (#6572)
- Backport old node name (#6614)
- Add the ability to change chroma implementation (#6601)

## [v0.6.34] - 2023-06-26

### Patch Update (v0.6.34.post1)

- Patch imports for Document obj for backwards compatibility (#6597)

### New Features

- New `TextNode`/`Document` object classes based on pydantic (#6586)
- `TextNode`/`Document` objects support metadata customization (metadata templates, exclude metadata from LLM or embeddings) (#6586)
- Nodes no longer require flat metadata dictionaries, unless the vector store you use requires it (#6586)

### Bug Fixes / Nits

- use `NLTK_DATA` env var to control NLTK download location (#6579)
- [discord] save author as metadata in group_conversations.py (#6592)
- bs4 -> beautifulsoup4 in requirements (#6582)
- negate euclidean distance (#6564)
- add df output parser notebook link to docs (#6581)

### Breaking/Deprecated API Changes

- `Node` has been renamed to `TextNode` and is imported from `llama_index.schema` (#6586)
- `TextNode` and `Document` must be instantiated with kwargs: `Document(text=text)` (#6586)
- `TextNode` (fka `Node`) has a `id_` or `node_id` property, rather than `doc_id` (#6586)
- `TextNode` and `Document` have a metadata property, which replaces the extra_info property (#6586)
- `TextNode` no longer has a `node_info` property (start/end indexes are accessed directly with `start/end_char_idx` attributes) (#6586)

## [v0.6.33] - 2023-06-25

### New Features

- Add typesense vector store (#6561)
- add df output parser (#6576)

### Bug Fixes / Nits

- Track langchain dependency via bridge module. (#6573)

## [v0.6.32] - 2023-06-23

### New Features

- add object index (#6548)
- add SQL Schema Node Mapping + SQLTableRetrieverQueryEngine + obj index fixes (#6569)
- sql refactor (NLSQLTableQueryEngine) (#6529)

### Bug Fixes / Nits

- Update vector_stores.md (#6562)
- Minor `BaseResponseBuilder` interface cleanup (#6557)
- Refactor TreeSummarize (#6550)

## [v0.6.31] - 2023-06-22

### Bug Fixes / Nits

- properly convert weaviate distance to score (#6545)
- refactor tree summarize and fix bug to not truncate context (#6550)
- fix custom KG retrieval notebook nits (#6551)

## [v0.6.30] - 2023-06-21

### New Features

- multi-selector support in router query engine (#6518)
- pydantic selector support in router query engine using OpenAI function calling API (#6518)
- streaming response support in `CondenseQuestionChatEngine` and `SimpleChatEngine` (#6524)
- metadata filtering support in `QdrantVectorStore` (#6476)
- add `PGVectorStore` to support postgres with pgvector (#6190)

### Bug Fixes / Nits

- better error handling in the mbox reader (#6248)
- Fix blank similarity score when using weaviate (#6512)
- fix for sorted nodes in `PrevNextNodePostprocessor` (#6048)

### Breaking/Deprecated API Changes

- Refactor PandasQueryEngine to take in df directly, deprecate PandasIndex (#6527)

## [v0.6.29] - 2023-06-20

### New Features

- query planning tool with OpenAI Function API (#6520)
- docs: example of kg+vector index (#6497)
- Set context window sizes for Cohere and AI21(J2 model) (#6485)

### Bug Fixes / Nits

- add default input size for Cohere and AI21 (#6485)
- docs: replace comma with colon in dict object (#6439)
- extra space in prompt and error message update (#6443)
- [Issue 6417] Fix prompt_templates docs page (#6499)
- Rip out monkey patch and update model to context window mapping (#6490)

## [v0.6.28] - 2023-06-19

### New Features

- New OpenAI Agent + Query Engine Cookbook (#6496)
- allow recursive data extraction (pydantic program) (#6503)

### Bug Fixes / Nits

- update mongo interface (#6501)
- fixes that we forgot to include for openai pydantic program (#6503) (#6504)
- Fix github pics in Airbyte notebook (#6493)

## [v0.6.27] - 2023-06-16

### New Features

- Add node doc_id filtering to weaviate (#6467)
- New `TokenCountingCallback` to customize and track embedding, prompt, and completion token usage (#6440)
- OpenAI Retrieval Function Agent (#6491)

### Breaking/Deprecated API Changes

- Deprecated current token tracking (llm predictor and embed model will no longer track tokens in the future, please use the `TokenCountingCallback` (#6440)
- Add maximal marginal relevance to the Simple Vector Store, which can be enabled as a query mode (#6446)

### Bug Fixes / Nits

- `as_chat_engine` properly inherits the current service context (#6470)
- Use namespace when deleting from pinecone (#6475)
- Fix paths when using fsspec on windows (#3778)
- Fix for using custom file readers in `SimpleDirectoryReader` (#6477)
- Edit MMR Notebook (#6486)
- FLARE fixes (#6484)

## [v0.6.26] - 2023-06-14

### New Features

- Add OpenAIAgent and tutorial notebook for "build your own agent" (#6461)
- Add OpenAIPydanticProgram (#6462)

### Bug Fixes / Nits

- Fix citation engine import (#6456)

## [v0.6.25] - 2023-06-13

### New Features

- Added FLARE query engine (#6419).

## [v0.6.24] - 2023-06-12

### New Features

- Added better support for vector store with existing data (e.g. allow configurable text key) for Pinecone and Weaviate. (#6393)
- Support batched upsert for Pineone (#6393)
- Added initial [guidance](https://github.com/microsoft/guidance/) integration. Added `GuidancePydanticProgram` for generic structured output generation and `GuidanceQuestionGenerator` for generating sub-questions in `SubQuestionQueryEngine` (#6246).

## [v0.6.23] - 2023-06-11

### Bug Fixes / Nits

- Remove hardcoded chunk size for citation query engine (#6408)
- Mongo demo improvements (#6406)
- Fix notebook (#6418)
- Cleanup RetryQuery notebook (#6381)

## [v0.6.22] - 2023-06-10

### New Features

- Added `SQLJoinQueryEngine` (generalization of `SQLAutoVectorQueryEngine`) (#6265)
- Added support for graph stores under the hood, and initial support for Nebula KG. More docs coming soon! (#2581)
- Added guideline evaluator to allow llm to provide feedback based on user guidelines (#4664)
- Added support for MongoDB Vector stores to enable Atlas knnbeta search (#6379)
- Added new CitationQueryEngine for inline citations of sources in response text (#6239)

### Bug Fixes

- Fixed bug with `delete_ref_doc` not removing all metadata from the docstore (#6192)
- FIxed bug with loading existing QDrantVectorStore (#6230)

### Miscellaneous

- Added changelog officially to github repo (#6191)

## [v0.6.21] - 2023-06-06

### New Features

- SimpleDirectoryReader has new `filename_as_id` flag to automatically set the doc_id (useful for `refresh_ref_docs()`)
- DocArray vector store integration
- Tair vector store integration
- Weights and Biases callback handler for tracing and versioning indexes
- Can initialize indexes directly from a vector store: `index = VectorStoreIndex.from_vector_store(vector_store=vector_store)`

### Bug Fixes

- Fixed multimodal notebook
- Updated/fixed the SQL tutorial in the docs

### Miscellaneous

- Minor docs updates
- Added github pull-requset templates
- Added github issue-forms

## [v0.6.20] - 2023-06-04

### New Features

- Added new JSONQueryEngine that uses JSON schema to deliver more accurate JSON query answers
- Metadata support for redis vector-store
- Added Supabase vector store integration

### Bug Fixes

- Fixed typo in text-to-sql prompt

### Breaking/Deprecated API Changes

- Removed GPT prefix from indexes (old imports/names are still supported though)

### Miscellaneous

- Major docs updates, brought important modules to the top level

## [v0.6.19] - 2023-06-02

### New Features

- Added agent tool abstraction for llama-hub data loaders

### Miscellaneous

- Minor doc updates

## [v0.6.18] - 2023-06-02

### Miscellaneous

- Added `Discover LlamaIndex` video series to the tutorials docs section
- Minor docs updates<|MERGE_RESOLUTION|>--- conflicted
+++ resolved
@@ -4,10 +4,7 @@
 
 ### New Features
 
-<<<<<<< HEAD
 - Added `insert_batch_size` to limit number of embeddings held in memory when creating an index, defaults to 2048 (#9630)
-=======
-### Bug Fixes / Nits
 
 ## [0.9.19] - 2023-12-20
 
@@ -25,7 +22,6 @@
 
 - fix(vllm): make Vllm's 'complete' method behave the same as other LLM class (#9634)
 - FIx Doc links and other documentation issue (#9632)
->>>>>>> d8471b6d
 
 ## [0.9.17] - 2023-12-19
 
