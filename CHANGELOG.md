# ChangeLog

## [v0.7.3] - 2023-07-07

### New Features
- Sub question query engine returns source nodes of sub questions in the callback manager (#6745)
- trulens integration (#6741)
- Add sources to subquestion engine (#6745)

### Bug Fixes / Nits
- Added/Fixed streaming support to simple and condense chat engines (#6717)
- fixed `response_mode="no_text"` response synthesizer (#6755)
- fixed error setting `num_output` and `context_window` in service context (#6766)
<<<<<<< HEAD
- fixed passing in query bundle to node postprocessors (#6780)
=======
- Fix missing as_query_engine() in tutorial (#6747)
- Fixed variable sql_query_engine in the notebook (#6778)
- fix required function fields (#6761)
- Remove usage of stop token in Prompt, SQL gen (#6782)
>>>>>>> c8294227

## [v0.7.2] - 2023-07-06

### New Features
- Support Azure OpenAI (#6718)
- Support prefix messages (e.g. system prompt) in chat engine and OpenAI agent (#6723)
- Added `CBEventType.SUB_QUESTIONS` event type for tracking sub question queries/responses (#6716)

### Bug Fixes / Nits
- Fix HF LLM output error (#6737)
- Add system message support for langchain message templates (#6743)
- Fixed applying node-postprocessors (#6749)
- Add missing `CustomLLM` import under `llama_index.llms` (#6752)
- fix(typo): `get_transformer_tokenizer_fn` (#6729)
- feat(formatting): `black[jupyter]` (#6732)
- fix(test): `test_optimizer_chinese` (#6730)

## [v0.7.1] - 2023-07-05

### New Features
- Streaming support for OpenAI agents (#6694)
- add recursive retriever + notebook example (#6682)


## [v0.7.0] - 2023-07-04

### New Features
- Index creation progress bars (#6583)

### Bug Fixes/ Nits
- Improved chat refine template (#6645)

### Breaking/Deprecated API Changes

- Change `BaseOpenAIAgent` to use `llama_index.llms.OpenAI`. Adjust `chat_history` to use `List[ChatMessage]]` as type.
- Remove (previously deprecated) `llama_index.langchain_helpers.chain_wrapper` module.
- Remove (previously deprecated) `llama_index.token_counter.token_counter` module. See [migration guide](/how_to/callbacks/token_counting_migration.html) for more details on new callback based token counting.
- Remove `ChatGPTLLMPredictor` and `HuggingFaceLLMPredictor`. See [migration guide](/how_to/customization/llms_migration_guide.html) for more details on replacements.
- Remove support for setting `cache` via `LLMPredictor` constructor.
- Update `BaseChatEngine` interface:
  - adjust `chat_history` to use `List[ChatMessage]]` as type
  - expose `chat_history` state as a property
  - support overriding `chat_history` in `chat` and `achat` endpoints
- Remove deprecated arguments for `PromptHelper`: `max_input_size`, `embedding_limit`, `max_chunk_overlap`
- Update all notebooks to use native openai integration (#6696)

## [v0.6.38] - 2023-07-02

### New Features

- add optional tqdm progress during index creation (#6583)
- Added async support for "compact" and "refine" response modes (#6590)
- [feature]add transformer tokenize functionalities for optimizer (chinese) (#6659)
- Add simple benchmark for vector store (#6670)
- Introduce `llama_index.llms` module, with new `LLM` interface, and `OpenAI`, `HuggingFaceLLM`, `LangChainLLM` implementations. (#6615)
- Evaporate pydantic program (#6666)

### Bug Fixes / Nits

- Improve metadata/node storage and retrieval for RedisVectorStore (#6678)
- Fixed node vs. document filtering in vector stores (#6677)
- add context retrieval agent notebook link to docs (#6660)
- Allow null values for the 'image' property in the ImageNode class and se… (#6661)
- Fix broken links in docs (#6669)
- update milvus to store node content (#6667)

## [v0.6.37] - 2023-06-30

### New Features

- add context augmented openai agent (#6655)

## [v0.6.36] - 2023-06-29

### New Features

- Redis support for index stores and docstores (#6575)
- DuckDB + SQL query engine notebook (#6628)
- add notebook showcasing deplot data loader (#6638)

### Bug Fixes / Nits

- More robust JSON parsing from LLM for `SelectionOutputParser` (#6610)
- bring our loaders back in line with llama-hub (#6630)
- Remove usage of SQLStructStoreIndex in notebooks (#6585)
- MD reader: remove html tags and leave linebreaks alone (#6618)
- bump min langchain version to latest version (#6632)
- Fix metadata column name in postgres vector store (#6622)
- Postgres metadata fixes (#6626, #6634)
- fixed links to dataloaders in contribution.md (#6636)
- fix: typo in docs in creating custom_llm huggingface example (#6639)
- Updated SelectionOutputParser to handle JSON objects and arrays (#6610)
- Fixed docstring argument typo (#6652)

## [v0.6.35] - 2023-06-28

- refactor structured output + pydantic programs (#6604)

### Bug Fixes / Nits

- Fix serialization for OpenSearch vector stores (#6612)
- patch docs relationships (#6606)
- Bug fix for ignoring directories while parsing git repo (#4196)
- updated Chroma notebook (#6572)
- Backport old node name (#6614)
- Add the ability to change chroma implementation (#6601)

## [v0.6.34] - 2023-06-26

### Patch Update (v0.6.34.post1)

- Patch imports for Document obj for backwards compatibility (#6597)

### New Features

- New `TextNode`/`Document` object classes based on pydantic (#6586)
- `TextNode`/`Document` objects support metadata customization (metadata templates, exclude metadata from LLM or embeddings) (#6586)
- Nodes no longer require flat metadata dictionaries, unless the vector store you use requires it (#6586)

### Bug Fixes / Nits

- use `NLTK_DATA` env var to control NLTK download location (#6579)
- [discord] save author as metadata in group_conversations.py (#6592)
- bs4 -> beautifulsoup4 in requirements (#6582)
- negate euclidean distance (#6564)
- add df output parser notebook link to docs (#6581)

### Breaking/Deprecated API Changes

- `Node` has been renamed to `TextNode` and is imported from `llama_index.schema` (#6586)
- `TextNode` and `Document` must be instansiated with kwargs: `Document(text=text)` (#6586)
- `TextNode` (fka `Node`) has a `id_` or `node_id` property, rather than `doc_id` (#6586)
- `TextNode` and `Document` have a metadata property, which replaces the extra_info property (#6586)
- `TextNode` no longer has a `node_info` property (start/end indexes are accessed directly with `start/end_char_idx` attributes) (#6586)

## [v0.6.33] - 2023-06-25

### New Features

- Add typesense vector store (#6561)
- add df output parser (#6576)

### Bug Fixes / Nits

- Track langchain dependency via bridge module. (#6573)

## [v0.6.32] - 2023-06-23

### New Features

- add object index (#6548)
- add SQL Schema Node Mapping + SQLTableRetrieverQueryEngine + obj index fixes (#6569)
- sql refactor (NLSQLTableQueryEngine) (#6529)

### Bug Fixes / Nits

- Update vector_stores.md (#6562)
- Minor `BaseResponseBuilder` interface cleanup (#6557)
- Refactor TreeSummarize (#6550)

## [v0.6.31] - 2023-06-22

### Bug Fixes / Nits

- properly convert weaviate distance to score (#6545)
- refactor tree summarize and fix bug to not truncate context (#6550)
- fix custom KG retrieval notebook nits (#6551)

## [v0.6.30] - 2023-06-21

### New Features

- multi-selector support in router query engine (#6518)
- pydantic selector support in router query engine using OpenAI function calling API (#6518)
- streaming response support in `CondenseQuestionChatEngine` and `SimpleChatEngine` (#6524)
- metadata filtering support in `QdrantVectorStore` (#6476)
- add `PGVectorStore` to support postgres with pgvector (#6190)

### Bug Fixes / Nits

- better error handling in the mbox reader (#6248)
- Fix blank similarity score when using weaviate (#6512)
- fix for sorted nodes in `PrevNextNodePostprocessor` (#6048)

### Breaking/Deprecated API Changes

- Refactor PandasQueryEngine to take in df directly, deprecate PandasIndex (#6527)

## [v0.6.29] - 2023-06-20

### New Features

- query planning tool with OpenAI Function API (#6520)
- docs: example of kg+vector index (#6497)
- Set context window sizes for Cohere and AI21(J2 model) (#6485)

### Bug Fixes / Nits

- add default input size for Cohere and AI21 (#6485)
- docs: replace comma with colon in dict object (#6439)
- extra space in prompt and error message update (#6443)
- [Issue 6417] Fix prompt_templates docs page (#6499)
- Rip out monkey patch and update model to context window mapping (#6490)

## [v0.6.28] - 2023-06-19

### New Features

- New OpenAI Agent + Query Engine Cookbook (#6496)
- allow recursive data extraction (pydantic program) (#6503)

### Bug Fixes / Nits

- update mongo interface (#6501)
- fixes that we forgot to include for openai pydantic program (#6503) (#6504)
- Fix github pics in Airbyte notebook (#6493)

## [v0.6.27] - 2023-06-16

### New Features

- Add node doc_id filtering to weaviate (#6467)
- New `TokenCountingCallback` to customize and track embedding, prompt, and completion token usage (#6440)
- OpenAI Retrieval Function Agent (#6491)

### Breaking/Deprecated API Changes

- Deprecated current token tracking (llm predictor and embed model will no longer track tokens in the future, please use the `TokenCountingCallback` (#6440)
- Add maximal marginal relevance to the Simple Vector Store, which can be enabled as a query mode (#6446)

### Bug Fixes / Nits

- `as_chat_engine` properly inherits the current service context (#6470)
- Use namespace when deleting from pinecone (#6475)
- Fix paths when using fsspec on windows (#3778)
- Fix for using custom file readers in `SimpleDirectoryReader` (#6477)
- Edit MMR Notebook (#6486)
- FLARE fixes (#6484)

## [v0.6.26] - 2023-06-14

### New Features

- Add OpenAIAgent and tutorial notebook for "build your own agent" (#6461)
- Add OpenAIPydanticProgram (#6462)

### Bug Fixes / Nits

- Fix citation engine import (#6456)

## [v0.6.25] - 2023-06-13

### New Features

- Added FLARE query engine (#6419).

## [v0.6.24] - 2023-06-12

### New Features

- Added better support for vector store with existing data (e.g. allow configurable text key) for Pinecone and Weaviate. (#6393)
- Support batched upsert for Pineone (#6393)
- Added initial [guidance](https://github.com/microsoft/guidance/) integration. Added `GuidancePydanticProgram` for generic structured output generation and `GuidanceQuestionGenerator` for generating sub-questions in `SubQuestionQueryEngine` (#6246).

## [v0.6.23] - 2023-06-11

### Bug Fixes / Nits

- Remove hardcoded chunk size for citation query engine (#6408)
- Mongo demo improvements (#6406)
- Fix notebook (#6418)
- Cleanup RetryQuery notebook (#6381)

## [v0.6.22] - 2023-06-10

### New Features

- Added `SQLJoinQueryEngine` (generalization of `SQLAutoVectorQueryEngine`) (#6265)
- Added support for graph stores under the hood, and initial support for Nebula KG. More docs coming soon! (#2581)
- Added guideline evaluator to allow llm to provide feedback based on user guidelines (#4664)
- Added support for MongoDB Vector stores to enable Atlas knnbeta search (#6379)
- Added new CitationQueryEngine for inline citations of sources in response text (#6239)

### Bug Fixes

- Fixed bug with `delete_ref_doc` not removing all metadata from the docstore (#6192)
- FIxed bug with loading existing QDrantVectorStore (#6230)

### Miscellaneous

- Added changelog officially to github repo (#6191)

## [v0.6.21] - 2023-06-06

### New Features

- SimpleDirectoryReader has new `filename_as_id` flag to automatically set the doc_id (useful for `refresh_ref_docs()`)
- DocArray vector store integration
- Tair vector store integration
- Weights and Biases callback handler for tracing and versioning indexes
- Can initialize indexes directly from a vector store: `index = VectorStoreIndex.from_vector_store(vector_store=vector_store)`

### Bug Fixes

- Fixed multimodal notebook
- Updated/fixed the SQL tutorial in the docs

### Miscellaneous

- Minor docs updates
- Added github pull-requset templates
- Added github issue-forms

## [v0.6.20] - 2023-06-04

### New Features

- Added new JSONQueryEngine that uses JSON schema to deliver more accurate JSON query answers
- Metadata support for redis vector-store
- Added Supabase vector store integration

### Bug Fixes

- Fixed typo in text-to-sql prompt

### Breaking/Deprecated API Changes

- Removed GPT prefix from indexes (old imports/names are still supported though)

### Miscellaneous

- Major docs updates, brought important modules to the top level

## [v0.6.19] - 2023-06-02

### New Features

- Added agent tool abstraction for llama-hub data loaders

### Miscellaneous

- Minor doc updates

## [v0.6.18] - 2023-06-02

### Miscellaneous

- Added `Discover LlamaIndex` video series to the tutorials docs section
- Minor docs updates<|MERGE_RESOLUTION|>--- conflicted
+++ resolved
@@ -1,4 +1,9 @@
 # ChangeLog
+
+## Unreleased
+
+### Bug Fixes / Nits
+- fixed passing in query bundle to node postprocessors (#6780)
 
 ## [v0.7.3] - 2023-07-07
 
@@ -11,14 +16,10 @@
 - Added/Fixed streaming support to simple and condense chat engines (#6717)
 - fixed `response_mode="no_text"` response synthesizer (#6755)
 - fixed error setting `num_output` and `context_window` in service context (#6766)
-<<<<<<< HEAD
-- fixed passing in query bundle to node postprocessors (#6780)
-=======
 - Fix missing as_query_engine() in tutorial (#6747)
 - Fixed variable sql_query_engine in the notebook (#6778)
 - fix required function fields (#6761)
 - Remove usage of stop token in Prompt, SQL gen (#6782)
->>>>>>> c8294227
 
 ## [v0.7.2] - 2023-07-06
 
