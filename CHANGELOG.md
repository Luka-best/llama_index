--- conflicted
+++ resolved
@@ -2,11 +2,13 @@
 
 ## Unreleased
 
-<<<<<<< HEAD
 ### New Features
 - New `TextNode`/`Document` object classes based on pydantic (#6586)
 - `TextNode`/`Document` objects support metadata customization (metadata templates, exclude metadata from LLM or embeddings) (#6586)
 - Nodes no longer require flat metadata dictionaries, unless the vector store you use requires it (#6586)
+
+### Bug Fixes / Nits
+- use `NLTK_DATA` env var to control NLTK download location (#6579)
 
 ### Breaking/Deprecated API Changes
 - `Node` has been renamed to `TextNode` and is imported from `llama_index.schema` (#6586)
@@ -14,10 +16,6 @@
 - `TextNode` (fka `Node`) has a `id_` or `node_id` property, rather than `doc_id` (#6586)
 - `TextNode` and `Document` have a metadata property, which replaces the extra_info property (#6586)
 - `TextNode` no longer has a `node_info` property (start/end indexes are accessed directly with `start/end_char_idx` attributes) (#6586)
-=======
-### Bug Fixes / Nits
-- use `NLTK_DATA` env var to control NLTK download location (#6579)
->>>>>>> af24c023
 
 ## [v0.6.33] - 2023-06-25
 
