# ChangeLog

## Unreleased

### New Features
- Added native support for `HuggingFaceEmbedding`, `InstructorEmbedding`, and `OptimumEmbedding` (#7795)
- Added metadata filtering and hybrid search to MyScale vector store (#7780)

### Bug Fixes / Nits
- Update `LanceDBVectorStore` to handle score and distance (#7754)
- Pass LLM to `memory_cls` in `CondenseQuestionChatEngine` (#7785)

## [0.8.31] - 2023-09-22

### New Features
- add pydantic metadata extractor (#7778)
- Allow users to set the embedding dimensions in azure cognitive  vector store (#7734)
- Add semantic similarity evaluator (#7770)

### Bug Fixes / Nits
- 📝docs: Update Chatbot Tutorial and Notebook (#7767)
- Fixed response synthesizers with empty nodes (#7773)
- Fix `NotImplementedError` in auto vector retriever (#7764)
- Multiple kwargs values in "KnowledgeGraphQueryEngine" bug-fix (#7763)
- Allow setting azure cognitive search dimensionality (#7734)
- Pass service context to index for dataset generator (#7748)
- Fix output parsers for selector templates (#7774)
- Update Chatbot_SEC.ipynb (#7711)
- linter/typechecker-friendly improvements to cassandra test (#7771)
- Expose debug option of `PgVectorStore` (#7776)
- llms/openai: fix Azure OpenAI by considering `prompt_filter_results` field (#7755)

## [0.8.30] - 2023-09-21

### New Features
- Add support for `gpt-3.5-turbo-instruct` (#7729)
- Add support for `TimescaleVectorStore` (#7727)
<<<<<<< HEAD
- Add support for `vector_store_query_mode` to `VectorIndexAutoRetriever` (#7797)
=======
- Added `LongContextReorder` for lost-in-the-middle issues (#7719)
- Add retrieval evals (#7738)
>>>>>>> 331651f6

### Bug Fixes / Nits
- Added node post-processors to async context chat engine (#7731)
- Added unique index name for postgres tsv column (#7741)

## [0.8.29.post1] - 2023-09-18

### Bug Fixes / Nits
- Fix langchain import error for embeddings (#7714)

## [0.8.29] - 2023-09-18

### New Features
- Added metadata filtering to the base simple vector store (#7564)
- add low-level router guide (#7708)
- Add CustomQueryEngine class (#7703)

### Bug Fixes / Nits
- Fix context window metadata in lite-llm (#7696)

## [0.8.28] - 2023-09-16

### New Features
- Add CorrectnessEvaluator (#7661)
- Added support for `Ollama` LLMs (#7635)
- Added `HWPReader` (#7672)
- Simplified portkey LLM interface (#7669)
- Added async operation support to `ElasticsearchStore` vector store (#7613)
- Added support for `LiteLLM` (#7600)
- Added batch evaluation runner (#7692)

### Bug Fixes / Nits
- Avoid `NotImplementedError` for async langchain embeddings (#7668)
- Imrpoved reliability of LLM selectors (#7678)
- Fixed `query_wrapper_prompt` and `system_prompt` for output parsers and completion models (#7678)
- Fixed node attribute inheritance in citation query engine (#7675)

### Breaking Changes
- Refactor and update `BaseEvaluator` interface to be more consistent (#7661)
  - Use `evaluate` function for generic input
  - Use `evaluate_response` function with `Response` objects from llama index query engine
- Update existing evaluators with more explicit naming
  - `ResponseEvaluator` -> `FaithfulnessEvaluator`
  - `QueryResponseEvaluator` -> `RelevancyEvaluator`
  - old names are kept as class aliases for backwards compatibility

## [0.8.27] - 2023-09-14

### New Features
- add low-level tutorial section (#7673)

### Bug Fixes / Nits
- default delta should be a dict (#7665)
- better query wrapper logic on LLMPredictor (#7667)

## [0.8.26] - 2023-09-12

### New Features
- add non-linear embedding adapter (#7658)
- Add "finetune + RAG" evaluation to knowledge fine-tuning notebook (#7643)

### Bug Fixes / Nits
- Fixed chunk-overlap for sentence splitter (#7590)

## [0.8.25] - 2023-09-12

### New Features
- Added `AGENT_STEP` callback event type (#7652)

### Bug Fixes / Nits
- Allowed `simple` mode to work with `as_chat_engine()` (#7637)
- Fixed index error in azure streaming (#7646)
- Removed `pdb` from llama-cpp (#7651)

## [0.8.24] - 2023-09-11

## New Features
- guide: fine-tuning to memorize knowledge (#7626)
- added ability to customize prompt template for eval modules (#7626)

### Bug Fixes
- Properly detect `llama-cpp-python` version for loading the default GGML or GGUF `llama2-chat-13b` model (#7616)
- Pass in `summary_template` properly with `RetrieverQueryEngine.from_args()` (#7621)
- Fix span types in wandb callback (#7631)

## [0.8.23] - 2023-09-09

### Bug Fixes
- Make sure context and system prompt is included in prompt for first chat for llama2 (#7597)
- Avoid negative chunk size error in refine process (#7607)
- Fix relationships for small documents in hierarchical node parser (#7611)
- Update Anyscale Endpoints integration with full streaming and async support (#7602)
- Better support of passing credentials as LLM constructor args in `OpenAI`, `AzureOpenAI`, and `Anyscale` (#7602)

### Breaking Changes
- Update milvus vector store to support filters and dynamic schemas (#7286)
  - See the [updated notebook](https://gpt-index.readthedocs.io/en/stable/examples/vector_stores/MilvusIndexDemo.html) for usage
- Added NLTK to core dependencies to support the default sentence splitter (#7606)

## [0.8.22] - 2023-09-07

### New Features
- Added support for ElasticSearch Vector Store (#7543)

### Bug Fixes / Nits
- Fixed small `_index` bug in `ElasticSearchReader` (#7570)
- Fixed bug with prompt helper settings in global service contexts (#7576)
- Remove newlines from openai embeddings again (#7588)
- Fixed small bug with setting `query_wrapper_prompt` in the service context (#7585)

### Breaking/Deprecated API Changes
- Clean up vector store interface to use `BaseNode` instead of `NodeWithEmbedding`
  - For majority of users, this is a no-op change
  - For users directly operating with the `VectorStore` abstraction and manually constructing `NodeWithEmbedding` objects, this is a minor breaking change. Use `TextNode` with `embedding` set directly, instead of `NodeWithEmbedding`.

## [0.8.21] - 2023-09-06

### New Features
- add embedding adapter fine-tuning engine + guide (#7565)
- Added support for Azure Cognitive Search vector store (#7469)
- Support delete in supabase (#6951)
- Added support for Espilla vector store (#7539)
- Added support for AnyScale LLM (#7497)

### Bug Fixes / Nits
- Default to user-configurable top-k in `VectorIndexAutoRetriever` (#7556)
- Catch validation errors for structured responses (#7523)
- Fix streaming refine template (#7561)

## [0.8.20] - 2023-09-04

### New Features
- Added Portkey LLM integration (#7508)
- Support postgres/pgvector hybrid search (#7501)
- upgrade recursive retriever node reference notebook (#7537)

## [0.8.19] - 2023-09-03

### New Features
- replace list index with summary index  (#7478)
- rename list index to summary index part 2 (#7531)

## [0.8.18] - 2023-09-03

### New Features
- add agent finetuning guide (#7526)

## [0.8.17] - 2023-09-02

### New Features
- Make (some) loaders serializable (#7498)
- add node references to recursive retrieval (#7522)

### Bug Fixes / Nits
- Raise informative error when metadata is too large during splitting (#7513)
- Allow langchain splitter in simple node parser (#7517)

## [0.8.16] - 2023-09-01

### Bug Fixes / Nits
- fix link to Marvin notebook in docs (#7504)
- Ensure metadata is not `None` in `SimpleWebPageReader` (#7499)
- Fixed KGIndex visualization (#7493)
- Improved empty response in KG Index (#7493)

## [0.8.15] - 2023-08-31

### New Features
- Added support for `MarvinEntityExtractor` metadata extractor (#7438)
- Added a url_metadata callback to SimpleWebPageReader (#7445)
- Expanded callback logging events (#7472)

### Bug Fixes / Nits
- Only convert newlines to spaces for text 001 embedding models in OpenAI (#7484)
- Fix `KnowledgeGraphRagRetriever` for non-nebula indexes (#7488)
- Support defined embedding dimension in `PGVectorStore` (#7491)
- Greatly improved similarity calculation speed for the base vector store (#7494)

## [0.8.14] - 2023-08-30

### New Features
- feat: non-kg heterogeneous graph support in Graph RAG (#7459)
- rag guide (#7480)

### Bug Fixes / Nits
- Improve openai fine-tuned model parsing (#7474)
- doing some code de-duplication (#7468)
- support both str and templates for query_wrapper_prompt in HF LLMs (#7473)

## [0.8.13] - 2023-08-29

### New Features
- Add embedding finetuning (#7452)
- Added support for RunGPT LLM (#7401)
- Integration guide and notebook with DeepEval (#7425)
- Added `VectorIndex` and `VectaraRetriever` as a managed index (#7440)
- Added support for `to_tool_list` to detect and use async functions (#7282)

## [0.8.12] - 2023-08-28

### New Features

- add openai finetuning class (#7442)
- Service Context to/from dict (#7395)
- add finetuning guide (#7429)

### Smaller Features / Nits / Bug Fixes
- Add example how to run FalkorDB docker (#7441)
- Update root.md to use get_response_synthesizer expected type. (#7437) 
- Bugfix MonsterAPI Pydantic version v2/v1 support. Doc Update (#7432)

## [0.8.11.post3] - 2023-08-27

### New Features
- AutoMergingRetriever (#7420)

## [0.8.10.post1] - 2023-08-25

### New Features
- Added support for `MonsterLLM` using MonsterAPI (#7343) 
- Support comments fields in NebulaGraphStore and int type VID (#7402)
- Added configurable endpoint for DynamoDB (#6777)
- Add structured answer filtering for Refine response synthesizer (#7317)

### Bug Fixes / Nits
- Use `utf-8` for json file reader (#7390)
- Fix entity extractor initialization (#7407)

## [0.8.9] - 2023-08-24

### New Features
- Added support for FalkorDB/RedisGraph graph store (#7346)
- Added directed sub-graph RAG (#7378)
- Added support for `BM25Retriever` (#7342)

### Bug Fixes / Nits
- Added `max_tokens` to `Xinference` LLM (#7372)
- Support cache dir creation in multithreaded apps (#7365)
- Ensure temperature is a float for openai (#7382)
- Remove duplicate subjects in knowledge graph retriever (#7378)
- Added support for both pydantic v1 and v2 to allow other apps to move forward (#7394)

### Breaking/Deprecated API Changes
- Refactor prompt template (#7319)
  - Use `BasePromptTemplate` for generic typing
  - Use `PromptTemplate`, `ChatPromptTemplate`, `SelectorPromptTemplate` as core implementations
  - Use `LangchainPromptTemplate` for compatibility with Langchain prompt templates
  - Fully replace specific prompt classes (e.g. `SummaryPrompt`) with generic `BasePromptTemplate` for typing in codebase.
  - Keep `Prompt` as an alias for `PromptTemplate` for backwards compatibility.
  - BREAKING CHANGE: remove support for `Prompt.from_langchain_prompt`, please use `template=LangchainPromptTemplate(lc_template)` instead.


## [0.8.8] - 2023-08-23

### New Features
- `OpenAIFineTuningHandler` for collecting LLM inputs/outputs for OpenAI fine tuning (#7367)

### Bug Fixes / Nits
- Add support for `claude-instant-1.2` (#7369)

## [0.8.7] - 2023-08-22

### New Features
- Support fine-tuned OpenAI models (#7364)
- Added support for Cassandra vector store (#6784)
- Support pydantic fields in tool functions (#7348)

### Bug Fixes / Nits
- Fix inifinite looping with forced function call in `OpenAIAgent` (#7363)

## [0.8.6] - 2023-08-22

### New Features
- auto vs. recursive retriever notebook (#7353)
- Reader and Vector Store for BagelDB with example notebooks (#7311)

### Bug Fixes / Nits
- Use service context for intermediate index in retry source query engine (#7341)
- temp fix for prompt helper + chat models (#7350)
- Properly skip unit-tests when packages not installed (#7351)

## [0.8.5.post2] - 2023-08-20

### New Features
- Added FireStore docstore/index store support (#7305)
- add recursive agent notebook (#7330)

### Bug Fixes / Nits
- Fix Azure pydantic error (#7329)
- fix callback trace ids (make them a context var)  (#7331)

## [0.8.5.post1] - 2023-08-18

### New Features
- Awadb Vector Store (#7291)

### Bug Fixes / Nits
- Fix bug in OpenAI llm temperature type 

## [0.8.5] - 2023-08-18

### New Features
- Expose a system prompt/query wrapper prompt in the service context for open-source LLMs (#6647)
- Changed default MyScale index format to `MSTG` (#7288)
- Added tracing to chat engines/agents (#7304)
- move LLM and embeddings to pydantic (#7289)

### Bug Fixes / Nits
- Fix sentence splitter bug (#7303)
- Fix sentence splitter infinite loop (#7295)

## [0.8.4] - 2023-08-17

### Bug Fixes / Nits
- Improve SQL Query parsing (#7283)
- Fix loading embed_model from global service context (#7284)
- Limit langchain version until we migrate to pydantic v2 (#7297)

## [0.8.3] - 2023-08-16

### New Features
- Added Knowledge Graph RAG Retriever (#7204)

### Bug Fixes / Nits
- accept `api_key` kwarg in OpenAI LLM class constructor (#7263)
- Fix to create separate queue instances for separate instances of `StreamingAgentChatResponse` (#7264)

## [0.8.2.post1] - 2023-08-14

### New Features
- Added support for Rockset as a vector store (#7111)

### Bug Fixes
- Fixed bug in service context definition that could disable LLM (#7261)

## [0.8.2] - 2023-08-14

### New Features
- Enable the LLM or embedding model to be disabled by setting to `None` in the service context (#7255)
- Resolve nearly any huggingface embedding model using the `embed_model="local:<model_name>"` syntax (#7255)
- Async tool-calling support (#7239)

### Bug Fixes / Nits
- Updated supabase kwargs for add and query (#7103)
- Small tweak to default prompts to allow for more general purpose queries (#7254)
- Make callback manager optional for `CustomLLM` + docs update (#7257)

## [0.8.1] - 2023-08-13

### New Features
- feat: add node_postprocessors to ContextChatEngine (#7232)
- add ensemble query engine tutorial (#7247)

### Smaller Features
- Allow EMPTY keys for Fastchat/local OpenAI API endpoints (#7224) 

## [0.8.0] - 2023-08-11

### New Features
- Added "LLAMA_INDEX_CACHE_DIR" to control cached files (#7233)
- Default to pydantic selectors when possible (#7154, #7223)
- Remove the need for langchain wrappers on `embed_model` in the service context (#7157)
- Metadata extractors take an `LLM` object now, in addition to `LLMPredictor` (#7202)
- Added local mode + fallback to llama.cpp + llama2 (#7200)
- Added local fallback for embeddings to `BAAI/bge-small-en` (#7200)
- Added `SentenceWindowNodeParser` + `MetadataReplacementPostProcessor` (#7211)

### Breaking Changes
- Change default LLM to gpt-3.5-turbo from text-davinci-003 (#7223)
- Change prompts for compact/refine/tree_summarize to work better with gpt-3.5-turbo (#7150, #7179, #7223)
- Increase default LLM temperature to 0.1 (#7180)

## [0.7.24.post1] - 2023-08-11

### Other Changes
- Reverted #7223 changes to defaults (#7235)

## [0.7.24] - 2023-08-10

### New Features
- Default to pydantic selectors when possible (#7154, #7223)
- Remove the need for langchain wrappers on `embed_model` in the service context (#7157)
- Metadata extractors take an `LLM` object now, in addition to `LLMPredictor` (#7202)
- Added local mode + fallback to llama.cpp + llama2 (#7200)
- Added local fallback for embeddings to `BAAI/bge-small-en` (#7200)
- Added `SentenceWindowNodeParser` + `MetadataReplacementPostProcessor` (#7211)

### Breaking Changes
- Change default LLM to gpt-3.5-turbo from text-davinci-003 (#7223)
- Change prompts for compact/refine/tree_summarize to work better with gpt-3.5-turbo (#7150, #7179, #7223)
- Increase default LLM temperature to 0.1 (#7180)

### Other Changes
- docs: Improvements to Mendable Search (#7220)
- Refactor openai agent (#7077)

### Bug Fixes / Nits
- Use `1 - cosine_distance` for pgvector/postgres vector db (#7217)
- fix metadata formatting and extraction (#7216)
- fix(readers): Fix non-ASCII JSON Reader bug (#7086)
- Chore: change PgVectorStore variable name from `sim` to `distance` for clarity (#7226)

## [0.7.23] - 2023-08-10

### Bug Fixes / Nits
- Fixed metadata formatting with custom tempalates and inheritance (#7216)

## [0.7.23] - 2023-08-10

### New Features
- Add "one click observability" page to docs (#7183)
- Added Xorbits inference for local deployments (#7151)
- Added Zep vector store integration (#7203)
- feat/zep vectorstore (#7203)

### Bug Fixes / Nits
- Update the default `EntityExtractor` model (#7209)
- Make `ChatMemoryBuffer` pickleable (#7205)
- Refactored `BaseOpenAIAgent` (#7077)

## [0.7.22] - 2023-08-08

### New Features
- add ensemble retriever notebook (#7190)
- DOCS: added local llama2 notebook (#7146)

### Bug Fixes / Nits
- Fix for `AttributeError: 'OpenAIAgent' object has no attribute 'callback_manager'` by calling super constructor within `BaseOpenAIAgent`
- Remove backticks from nebula queries (#7192)

## [0.7.21] - 2023-08-07

### New Features
- Added an `EntityExtractor` for metadata extraction (#7163)

## [0.7.20] - 2023-08-06

### New Features
- add router module docs (#7171)
- add retriever router (#7166)

### New Features
- Added a `RouterRetriever` for routing queries to specific retrievers (#7166)

### Bug Fixes / Nits
- Fix for issue where having multiple concurrent streamed responses from `OpenAIAgent` would result in interleaving of tokens across each response stream. (#7164)
- fix llms callbacks issue (args[0] error) (#7165)

## [0.7.19] - 2023-08-04

### New Features
- Added metadata filtering to weaviate (#7130)
- Added token counting (and all callbacks) to agents and streaming (#7122)

## [0.7.18] - 2023-08-03

### New Features
- Added `to/from_string` and `to/from_dict` methods to memory objects (#7128)
- Include columns comments from db tables in table info for SQL queries (#7124)
- Add Neo4j support (#7122)

### Bug Fixes / Nits
- Added `Azure AD` validation support to the `AzureOpenAI` class (#7127)
- add `flush=True` when printing agent/chat engine response stream (#7129)
- Added `Azure AD` support to the `AzureOpenAI` class (#7127)
- Update LLM question generator prompt to mention JSON markdown (#7105)
- Fixed `astream_chat` in chat engines (#7139)

## [0.7.17] - 2023-08-02

### New Features
- Update `ReActAgent` to support memory modules (minor breaking change since the constructor takes `memory` instead of `chat_history`, but the main `from_tools` method remains backward compatible.) (#7116)
- Update `ReActAgent` to support streaming (#7119)
- Added Neo4j graph store and query engine integrations (#7122)
- add object streaming (#7117)

## [0.7.16] - 2023-07-30

### New Features

- Chat source nodes (#7078)

## [0.7.15] - 2023-07-29

### Bug Fixes / Nits
- anthropic api key  customization (#7082)
- Fix broken link to API reference in Contributor Docs (#7080)
- Update vector store docs (#7076)
- Update comment (#7073)

## [0.7.14] - 2023-07-28

### New Features

- Added HotpotQADistractor benchmark evaluator (#7034)
- Add metadata filter and delete support for LanceDB (#7048)
- Use MetadataFilters in opensearch (#7005)
- Added support for `KuzuGraphStore` (#6970)
- Added `kg_triplet_extract_fn` to customize how KGs are built (#7068)

### Bug Fixes / Nits

- Fix string formatting in context chat engine (#7050)
- Fixed tracing for async events (#7052)
- Less strict triplet extraction for KGs (#7059)
- Add configurable limit to KG data retrieved (#7059)
- Nebula connection improvements (#7059)
- Bug fix in building source nodes for agent response (#7067)

## [0.7.13] - 2023-07-26

### New Features

- Support function calling api for AzureOpenAI (#7041)

### Bug Fixes / Nits

- tune prompt to get rid of KeyError in SubQ engine (#7039)
- Fix validation of Azure OpenAI keys (#7042)

## [0.7.12] - 2023-07-25

### New Features

- Added `kwargs` to `ComposableGraph` for the underlying query engines (#6990)
- Validate openai key on init (#6940)
- Added async embeddings and async RetrieverQueryEngine (#6587)
- Added async `aquery` and `async_add` to PGVectorStore (#7031)
- Added `.source_nodes` attribute to chat engine and agent responses (#7029)
- Added `OpenInferenceCallback` for storing generation data in OpenInference format (#6998)

### Bug Fixes / Nits

- Fix achat memory initialization for data agents (#7000)
- Add `print_response_stream()` to agengt/chat engine response class (#7018)

### Bug Fixes / Nits

- Fix achat memory initialization for data agents (#7000)
- Add `print_response_stream()` to agengt/chat engine response class (#7018)

## [v0.7.11.post1] - 2023-07-20

### New Features

- Default to pydantic question generation when possible for sub-question query engine (#6979)

### Bug Fixes / Nits

- Fix returned order of messages in large chat memory (#6979)

## [v0.7.11] - 2023-07-19

### New Features

- Added a `SentenceTransformerRerank` node post-processor for fast local re-ranking (#6934)
- Add numpy support for evaluating queries in pandas query engine (#6935)
- Add metadata filtering support for Postgres Vector Storage integration (#6968)
- Proper llama2 support for agents and query engines (#6969)

### Bug Fixes / Nits

- Added `model_name` to LLMMetadata (#6911)
- Fallback to retriever service context in query engines (#6911)
- Fixed `as_chat_engine()` ValueError with extra kwargs (#6971

## [v0.7.10.post1] - 2023-07-18

### New Features

- Add support for Replicate LLM (vicuna & llama 2!)

### Bug Fixes / Nits

- fix streaming for condense chat engine (#6958)

## [v0.7.10] - 2023-07-17

### New Features

- Add support for chroma v0.4.0 (#6937)
- Log embedding vectors to callback manager (#6962)

### Bug Fixes / Nits

- add more robust embedding timeouts (#6779)
- improved connection session management on postgres vector store (#6843)

## [v0.7.9] - 2023-07-15

### New Features

- specify `embed_model="local"` to use default local embbeddings in the service context (#6806)
- Add async `acall` endpoint to `BasePydanticProgram` (defaults to sync version). Implement for `OpenAIPydanticProgram`

### Bug Fixes / Nits

- fix null metadata for searching existing vector dbs (#6912)
- add module guide docs for `SimpleDirectoryReader` (#6916)
- make sure `CondenseQuestionChatEngine` streaming chat endpoints work even if not explicitly setting `streaming=True` in the underlying query engine.

## [v0.7.8] - 2023-07-13

### New Features

- Added embedding speed benchmark (#6876)
- Added BEIR retrieval benchmark (#6825)

### Bug Fixes / Nits

- remove toctrees from deprecated_terms (#6895)
- Relax typing dependencies (#6879)
- docs: modification to evaluation notebook (#6840)
- raise error if the model does not support functions (#6896)
- fix(bench embeddings): bug not taking into account string length (#6899)x

## [v0.7.7] - 2023-07-13

### New Features

- Improved milvus consistency support and output fields support (#6452)
- Added support for knowledge graph querying w/ cypyer+nebula (#6642)
- Added `Document.example()` to create documents for fast prototyping (#6739)
- Replace react chat engine to use native reactive agent (#6870)

### Bug Fixes / Nits

- chore: added a help message to makefile (#6861)

### Bug Fixes / Nits

- Fixed support for using SQLTableSchema context_str attribute (#6891)

## [v0.7.6] - 2023-07-12

### New Features

- Added sources to agent/chat engine responses (#6854)
- Added basic chat buffer memory to agents / chat engines (#6857)
- Adding load and search tool (#6871)
- Add simple agent benchmark (#6869)
- add agent docs (#6866)
- add react agent (#6865)

### Breaking/Deprecated API Changes

- Replace react chat engine with native react agent (#6870)
- Set default chat mode to "best": use openai agent when possible, otherwise use react agent (#6870)

### Bug Fixes / Nits

- Fixed support for legacy vector store metadata (#6867)
- fix chroma notebook in docs (#6872)
- update LC embeddings docs (#6868)

## [v0.7.5] - 2023-07-11

### New Features

- Add `Anthropic` LLM implementation (#6855)

### Bug Fixes / Nits

- Fix indexing error in `SentenceEmbeddingOptimizer` (#6850)
- fix doc for custom embedding model (#6851)
- fix(silent error): Add validation to `SimpleDirectoryReader` (#6819)
- Fix link in docs (#6833)
- Fixes Azure gpt-35-turbo model not recognized (#6828)
- Update Chatbot_SEC.ipynb (#6808)
- Rename leftover original name to LlamaIndex (#6792)
- patch nested traces of the same type (#6791)

## [v0.7.4] - 2023-07-08

### New Features

- `MetadataExtractor` - Documnent Metadata Augmentation via LLM-based feature extractors (#6764)

### Bug Fixes / Nits

- fixed passing in query bundle to node postprocessors (#6780)
- fixed error in callback manager with nested traces (#6791)

## [v0.7.3] - 2023-07-07

### New Features

- Sub question query engine returns source nodes of sub questions in the callback manager (#6745)
- trulens integration (#6741)
- Add sources to subquestion engine (#6745)

### Bug Fixes / Nits

- Added/Fixed streaming support to simple and condense chat engines (#6717)
- fixed `response_mode="no_text"` response synthesizer (#6755)
- fixed error setting `num_output` and `context_window` in service context (#6766)
- Fix missing as_query_engine() in tutorial (#6747)
- Fixed variable sql_query_engine in the notebook (#6778)
- fix required function fields (#6761)
- Remove usage of stop token in Prompt, SQL gen (#6782)

## [v0.7.2] - 2023-07-06

### New Features

- Support Azure OpenAI (#6718)
- Support prefix messages (e.g. system prompt) in chat engine and OpenAI agent (#6723)
- Added `CBEventType.SUB_QUESTIONS` event type for tracking sub question queries/responses (#6716)

### Bug Fixes / Nits

- Fix HF LLM output error (#6737)
- Add system message support for langchain message templates (#6743)
- Fixed applying node-postprocessors (#6749)
- Add missing `CustomLLM` import under `llama_index.llms` (#6752)
- fix(typo): `get_transformer_tokenizer_fn` (#6729)
- feat(formatting): `black[jupyter]` (#6732)
- fix(test): `test_optimizer_chinese` (#6730)

## [v0.7.1] - 2023-07-05

### New Features

- Streaming support for OpenAI agents (#6694)
- add recursive retriever + notebook example (#6682)

## [v0.7.0] - 2023-07-04

### New Features

- Index creation progress bars (#6583)

### Bug Fixes/ Nits

- Improved chat refine template (#6645)

### Breaking/Deprecated API Changes

- Change `BaseOpenAIAgent` to use `llama_index.llms.OpenAI`. Adjust `chat_history` to use `List[ChatMessage]]` as type.
- Remove (previously deprecated) `llama_index.langchain_helpers.chain_wrapper` module.
- Remove (previously deprecated) `llama_index.token_counter.token_counter` module. See [migration guide](/how_to/callbacks/token_counting_migration.html) for more details on new callback based token counting.
- Remove `ChatGPTLLMPredictor` and `HuggingFaceLLMPredictor`. See [migration guide](/how_to/customization/llms_migration_guide.html) for more details on replacements.
- Remove support for setting `cache` via `LLMPredictor` constructor.
- Update `BaseChatEngine` interface:
  - adjust `chat_history` to use `List[ChatMessage]]` as type
  - expose `chat_history` state as a property
  - support overriding `chat_history` in `chat` and `achat` endpoints
- Remove deprecated arguments for `PromptHelper`: `max_input_size`, `embedding_limit`, `max_chunk_overlap`
- Update all notebooks to use native openai integration (#6696)

## [v0.6.38] - 2023-07-02

### New Features

- add optional tqdm progress during index creation (#6583)
- Added async support for "compact" and "refine" response modes (#6590)
- [feature]add transformer tokenize functionalities for optimizer (chinese) (#6659)
- Add simple benchmark for vector store (#6670)
- Introduce `llama_index.llms` module, with new `LLM` interface, and `OpenAI`, `HuggingFaceLLM`, `LangChainLLM` implementations. (#6615)
- Evaporate pydantic program (#6666)

### Bug Fixes / Nits

- Improve metadata/node storage and retrieval for RedisVectorStore (#6678)
- Fixed node vs. document filtering in vector stores (#6677)
- add context retrieval agent notebook link to docs (#6660)
- Allow null values for the 'image' property in the ImageNode class and se… (#6661)
- Fix broken links in docs (#6669)
- update milvus to store node content (#6667)

## [v0.6.37] - 2023-06-30

### New Features

- add context augmented openai agent (#6655)

## [v0.6.36] - 2023-06-29

### New Features

- Redis support for index stores and docstores (#6575)
- DuckDB + SQL query engine notebook (#6628)
- add notebook showcasing deplot data loader (#6638)

### Bug Fixes / Nits

- More robust JSON parsing from LLM for `SelectionOutputParser` (#6610)
- bring our loaders back in line with llama-hub (#6630)
- Remove usage of SQLStructStoreIndex in notebooks (#6585)
- MD reader: remove html tags and leave linebreaks alone (#6618)
- bump min langchain version to latest version (#6632)
- Fix metadata column name in postgres vector store (#6622)
- Postgres metadata fixes (#6626, #6634)
- fixed links to dataloaders in contribution.md (#6636)
- fix: typo in docs in creating custom_llm huggingface example (#6639)
- Updated SelectionOutputParser to handle JSON objects and arrays (#6610)
- Fixed docstring argument typo (#6652)

## [v0.6.35] - 2023-06-28

- refactor structured output + pydantic programs (#6604)

### Bug Fixes / Nits

- Fix serialization for OpenSearch vector stores (#6612)
- patch docs relationships (#6606)
- Bug fix for ignoring directories while parsing git repo (#4196)
- updated Chroma notebook (#6572)
- Backport old node name (#6614)
- Add the ability to change chroma implementation (#6601)

## [v0.6.34] - 2023-06-26

### Patch Update (v0.6.34.post1)

- Patch imports for Document obj for backwards compatibility (#6597)

### New Features

- New `TextNode`/`Document` object classes based on pydantic (#6586)
- `TextNode`/`Document` objects support metadata customization (metadata templates, exclude metadata from LLM or embeddings) (#6586)
- Nodes no longer require flat metadata dictionaries, unless the vector store you use requires it (#6586)

### Bug Fixes / Nits

- use `NLTK_DATA` env var to control NLTK download location (#6579)
- [discord] save author as metadata in group_conversations.py (#6592)
- bs4 -> beautifulsoup4 in requirements (#6582)
- negate euclidean distance (#6564)
- add df output parser notebook link to docs (#6581)

### Breaking/Deprecated API Changes

- `Node` has been renamed to `TextNode` and is imported from `llama_index.schema` (#6586)
- `TextNode` and `Document` must be instansiated with kwargs: `Document(text=text)` (#6586)
- `TextNode` (fka `Node`) has a `id_` or `node_id` property, rather than `doc_id` (#6586)
- `TextNode` and `Document` have a metadata property, which replaces the extra_info property (#6586)
- `TextNode` no longer has a `node_info` property (start/end indexes are accessed directly with `start/end_char_idx` attributes) (#6586)

## [v0.6.33] - 2023-06-25

### New Features

- Add typesense vector store (#6561)
- add df output parser (#6576)

### Bug Fixes / Nits

- Track langchain dependency via bridge module. (#6573)

## [v0.6.32] - 2023-06-23

### New Features

- add object index (#6548)
- add SQL Schema Node Mapping + SQLTableRetrieverQueryEngine + obj index fixes (#6569)
- sql refactor (NLSQLTableQueryEngine) (#6529)

### Bug Fixes / Nits

- Update vector_stores.md (#6562)
- Minor `BaseResponseBuilder` interface cleanup (#6557)
- Refactor TreeSummarize (#6550)

## [v0.6.31] - 2023-06-22

### Bug Fixes / Nits

- properly convert weaviate distance to score (#6545)
- refactor tree summarize and fix bug to not truncate context (#6550)
- fix custom KG retrieval notebook nits (#6551)

## [v0.6.30] - 2023-06-21

### New Features

- multi-selector support in router query engine (#6518)
- pydantic selector support in router query engine using OpenAI function calling API (#6518)
- streaming response support in `CondenseQuestionChatEngine` and `SimpleChatEngine` (#6524)
- metadata filtering support in `QdrantVectorStore` (#6476)
- add `PGVectorStore` to support postgres with pgvector (#6190)

### Bug Fixes / Nits

- better error handling in the mbox reader (#6248)
- Fix blank similarity score when using weaviate (#6512)
- fix for sorted nodes in `PrevNextNodePostprocessor` (#6048)

### Breaking/Deprecated API Changes

- Refactor PandasQueryEngine to take in df directly, deprecate PandasIndex (#6527)

## [v0.6.29] - 2023-06-20

### New Features

- query planning tool with OpenAI Function API (#6520)
- docs: example of kg+vector index (#6497)
- Set context window sizes for Cohere and AI21(J2 model) (#6485)

### Bug Fixes / Nits

- add default input size for Cohere and AI21 (#6485)
- docs: replace comma with colon in dict object (#6439)
- extra space in prompt and error message update (#6443)
- [Issue 6417] Fix prompt_templates docs page (#6499)
- Rip out monkey patch and update model to context window mapping (#6490)

## [v0.6.28] - 2023-06-19

### New Features

- New OpenAI Agent + Query Engine Cookbook (#6496)
- allow recursive data extraction (pydantic program) (#6503)

### Bug Fixes / Nits

- update mongo interface (#6501)
- fixes that we forgot to include for openai pydantic program (#6503) (#6504)
- Fix github pics in Airbyte notebook (#6493)

## [v0.6.27] - 2023-06-16

### New Features

- Add node doc_id filtering to weaviate (#6467)
- New `TokenCountingCallback` to customize and track embedding, prompt, and completion token usage (#6440)
- OpenAI Retrieval Function Agent (#6491)

### Breaking/Deprecated API Changes

- Deprecated current token tracking (llm predictor and embed model will no longer track tokens in the future, please use the `TokenCountingCallback` (#6440)
- Add maximal marginal relevance to the Simple Vector Store, which can be enabled as a query mode (#6446)

### Bug Fixes / Nits

- `as_chat_engine` properly inherits the current service context (#6470)
- Use namespace when deleting from pinecone (#6475)
- Fix paths when using fsspec on windows (#3778)
- Fix for using custom file readers in `SimpleDirectoryReader` (#6477)
- Edit MMR Notebook (#6486)
- FLARE fixes (#6484)

## [v0.6.26] - 2023-06-14

### New Features

- Add OpenAIAgent and tutorial notebook for "build your own agent" (#6461)
- Add OpenAIPydanticProgram (#6462)

### Bug Fixes / Nits

- Fix citation engine import (#6456)

## [v0.6.25] - 2023-06-13

### New Features

- Added FLARE query engine (#6419).

## [v0.6.24] - 2023-06-12

### New Features

- Added better support for vector store with existing data (e.g. allow configurable text key) for Pinecone and Weaviate. (#6393)
- Support batched upsert for Pineone (#6393)
- Added initial [guidance](https://github.com/microsoft/guidance/) integration. Added `GuidancePydanticProgram` for generic structured output generation and `GuidanceQuestionGenerator` for generating sub-questions in `SubQuestionQueryEngine` (#6246).

## [v0.6.23] - 2023-06-11

### Bug Fixes / Nits

- Remove hardcoded chunk size for citation query engine (#6408)
- Mongo demo improvements (#6406)
- Fix notebook (#6418)
- Cleanup RetryQuery notebook (#6381)

## [v0.6.22] - 2023-06-10

### New Features

- Added `SQLJoinQueryEngine` (generalization of `SQLAutoVectorQueryEngine`) (#6265)
- Added support for graph stores under the hood, and initial support for Nebula KG. More docs coming soon! (#2581)
- Added guideline evaluator to allow llm to provide feedback based on user guidelines (#4664)
- Added support for MongoDB Vector stores to enable Atlas knnbeta search (#6379)
- Added new CitationQueryEngine for inline citations of sources in response text (#6239)

### Bug Fixes

- Fixed bug with `delete_ref_doc` not removing all metadata from the docstore (#6192)
- FIxed bug with loading existing QDrantVectorStore (#6230)

### Miscellaneous

- Added changelog officially to github repo (#6191)

## [v0.6.21] - 2023-06-06

### New Features

- SimpleDirectoryReader has new `filename_as_id` flag to automatically set the doc_id (useful for `refresh_ref_docs()`)
- DocArray vector store integration
- Tair vector store integration
- Weights and Biases callback handler for tracing and versioning indexes
- Can initialize indexes directly from a vector store: `index = VectorStoreIndex.from_vector_store(vector_store=vector_store)`

### Bug Fixes

- Fixed multimodal notebook
- Updated/fixed the SQL tutorial in the docs

### Miscellaneous

- Minor docs updates
- Added github pull-requset templates
- Added github issue-forms

## [v0.6.20] - 2023-06-04

### New Features

- Added new JSONQueryEngine that uses JSON schema to deliver more accurate JSON query answers
- Metadata support for redis vector-store
- Added Supabase vector store integration

### Bug Fixes

- Fixed typo in text-to-sql prompt

### Breaking/Deprecated API Changes

- Removed GPT prefix from indexes (old imports/names are still supported though)

### Miscellaneous

- Major docs updates, brought important modules to the top level

## [v0.6.19] - 2023-06-02

### New Features

- Added agent tool abstraction for llama-hub data loaders

### Miscellaneous

- Minor doc updates

## [v0.6.18] - 2023-06-02

### Miscellaneous

- Added `Discover LlamaIndex` video series to the tutorials docs section
- Minor docs updates<|MERGE_RESOLUTION|>--- conflicted
+++ resolved
@@ -5,6 +5,7 @@
 ### New Features
 - Added native support for `HuggingFaceEmbedding`, `InstructorEmbedding`, and `OptimumEmbedding` (#7795)
 - Added metadata filtering and hybrid search to MyScale vector store (#7780)
+- Add support for `vector_store_query_mode` to `VectorIndexAutoRetriever` (#7797)
 
 ### Bug Fixes / Nits
 - Update `LanceDBVectorStore` to handle score and distance (#7754)
@@ -35,12 +36,8 @@
 ### New Features
 - Add support for `gpt-3.5-turbo-instruct` (#7729)
 - Add support for `TimescaleVectorStore` (#7727)
-<<<<<<< HEAD
-- Add support for `vector_store_query_mode` to `VectorIndexAutoRetriever` (#7797)
-=======
 - Added `LongContextReorder` for lost-in-the-middle issues (#7719)
 - Add retrieval evals (#7738)
->>>>>>> 331651f6
 
 ### Bug Fixes / Nits
 - Added node post-processors to async context chat engine (#7731)
