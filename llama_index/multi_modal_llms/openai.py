from typing import Any, Callable, Dict, List, Optional, Sequence, Tuple, cast

from openai import AsyncOpenAI
from openai import OpenAI as SyncOpenAI
from openai.types.chat import ChatCompletionMessageParam
from openai.types.chat.chat_completion_chunk import (
    ChatCompletionChunk,
    ChoiceDelta,
    ChoiceDeltaToolCall,
)

from llama_index.bridge.pydantic import Field, PrivateAttr
from llama_index.callbacks import CallbackManager
from llama_index.constants import DEFAULT_CONTEXT_WINDOW, DEFAULT_NUM_OUTPUTS
from llama_index.llms.base import (
    ChatMessage,
    ChatResponse,
    ChatResponseAsyncGen,
    ChatResponseGen,
    CompletionResponse,
    CompletionResponseAsyncGen,
    CompletionResponseGen,
    MessageRole,
)
from llama_index.llms.generic_utils import (
    messages_to_prompt as generic_messages_to_prompt,
)
from llama_index.llms.openai_utils import from_openai_message, to_openai_message_dicts
from llama_index.multi_modal_llms import (
    MultiModalLLM,
    MultiModalLLMMetadata,
)
from llama_index.multi_modal_llms.openai_utils import (
<<<<<<< HEAD
=======
    GPT4V_MODELS,
>>>>>>> c17d1497
    generate_openai_multi_modal_chat_message,
)
from llama_index.schema import ImageDocument


class OpenAIMultiModal(MultiModalLLM):
    model: str = Field(description="The Multi-Modal model to use from OpenAI.")
    temperature: float = Field(description="The temperature to use for sampling.")
    max_new_tokens: int = Field(
        description=" The maximum numbers of tokens to generate, ignoring the number of tokens in the prompt"
    )
    context_window: int = Field(
        description="The maximum number of context tokens for the model."
    )
    prompt_key: str = Field(description="The key to use for the prompt in API calls.")
    image_key: str = Field(description="The key to use for the image in API calls.")
    image_detail: str = Field(
        description="The level of details for image in API calls."
    )

    max_retries: int = Field(
        default=10, description="Maximum number of retries.", gte=0
    )
    api_key: str = Field(default=None, description="The OpenAI API key.", exclude=True)
    api_base: str = Field(description="The base URL for OpenAI API.")
    additional_kwargs: Dict[str, Any] = Field(
        default_factory=dict, description="Additional kwargs for the OpenAI API."
    )

    _messages_to_prompt: Callable = PrivateAttr()
    _completion_to_prompt: Callable = PrivateAttr()
    _client: SyncOpenAI = PrivateAttr()
    _aclient: AsyncOpenAI = PrivateAttr()

    def __init__(
        self,
        model: str = "gpt-4-vision-preview",
        temperature: float = 0.75,
        max_new_tokens: int = 300,
        num_input_files: int = 100,
        additional_kwargs: Optional[Dict[str, Any]] = None,
        context_window: int = DEFAULT_CONTEXT_WINDOW,
        prompt_key: str = "text",
        image_key: str = "image_url",
        max_retries: int = 10,
        image_detail: str = "low",
        api_key: Optional[str] = None,
        api_base: Optional[str] = "https://api.openai.com/v1",
        messages_to_prompt: Optional[Callable] = None,
        completion_to_prompt: Optional[Callable] = None,
        callback_manager: Optional[CallbackManager] = None,
        **kwargs: Any,
    ) -> None:
        self._messages_to_prompt = messages_to_prompt or generic_messages_to_prompt
        self._completion_to_prompt = completion_to_prompt or (lambda x: x)
        api_key = api_key
        api_base = api_base

        super().__init__(
            model=model,
            temperature=temperature,
            max_new_tokens=max_new_tokens,
            num_input_files=num_input_files,
            additional_kwargs=additional_kwargs or {},
            context_window=context_window,
            prompt_key=prompt_key,
            image_key=image_key,
            image_detail=image_detail,
            max_retries=max_retries,
            api_key=api_key,
            api_base=api_base,
            callback_manager=callback_manager,
        )
        self._client, self._aclient = self._get_clients(**kwargs)

    def _get_clients(self, **kwargs: Any) -> Tuple[SyncOpenAI, AsyncOpenAI]:
        client = SyncOpenAI(**self._get_credential_kwargs())
        aclient = AsyncOpenAI(**self._get_credential_kwargs())
        return client, aclient

    @classmethod
    def class_name(cls) -> str:
        return "openai_multi_modal_llm"

    @property
    def metadata(self) -> MultiModalLLMMetadata:
        """Multi Modal LLM metadata."""
        return MultiModalLLMMetadata(
            context_window=self.context_window,
            num_output=DEFAULT_NUM_OUTPUTS,
            model_name=self.model,
        )

    def _get_credential_kwargs(self, **kwargs: Any) -> Dict[str, Any]:
        return {
            "api_key": self.api_key,
            "base_url": self.api_base,
            "max_retries": self.max_retries,
            **kwargs,
        }

    def _get_multi_modal_chat_messages(
        self,
        prompt: str,
        role: str,
        image_documents: Sequence[ImageDocument],
        **kwargs: Any,
    ) -> List[ChatCompletionMessageParam]:
        return to_openai_message_dicts(
            [
                generate_openai_multi_modal_chat_message(
                    prompt=prompt,
                    role=role,
                    image_documents=image_documents,
                    image_detail=self.image_detail,
                )
            ]
        )

    # Model Params for OpenAI GPT4V model.
    def _get_model_kwargs(self, **kwargs: Any) -> Dict[str, Any]:
        if self.model not in GPT4V_MODELS:
            raise ValueError(
                f"Invalid model {self.model}. "
                f"Available models are: {list(GPT4V_MODELS.keys())}"
            )
        base_kwargs = {"model": self.model, **kwargs}
        if self.max_new_tokens is not None:
            # If max_tokens is None, don't include in the payload:
            # https://platform.openai.com/docs/api-reference/chat
            # https://platform.openai.com/docs/api-reference/completions
            base_kwargs["max_tokens"] = str(self.max_new_tokens)
        return {**base_kwargs, **self.additional_kwargs}

    def _get_response_token_counts(self, raw_response: Any) -> dict:
        """Get the token usage reported by the response."""
        if not isinstance(raw_response, dict):
            return {}

        usage = raw_response.get("usage", {})
        # NOTE: other model providers that use the OpenAI client may not report usage
        if usage is None:
            return {}

        return {
            "prompt_tokens": usage.get("prompt_tokens", 0),
            "completion_tokens": usage.get("completion_tokens", 0),
            "total_tokens": usage.get("total_tokens", 0),
        }

    def _complete(
        self, prompt: str, image_documents: Sequence[ImageDocument], **kwargs: Any
    ) -> CompletionResponse:
        all_kwargs = self._get_model_kwargs(**kwargs)
        message_dict = self._get_multi_modal_chat_messages(
            prompt=prompt, role=MessageRole.USER, image_documents=image_documents
        )
        response = self._client.chat.completions.create(
            messages=message_dict,
            stream=False,
            **all_kwargs,
        )

        return CompletionResponse(
            text=response.choices[0].message.content,
            raw=response,
            additional_kwargs=self._get_response_token_counts(response),
        )

    def _chat(self, messages: Sequence[ChatMessage], **kwargs: Any) -> ChatResponse:
        all_kwargs = self._get_model_kwargs(**kwargs)
        message_dicts = to_openai_message_dicts(messages)
        response = self._client.chat.completions.create(
            messages=message_dicts,
            stream=False,
            **all_kwargs,
        )
        openai_message = response.choices[0].message
        message = from_openai_message(openai_message)

        return ChatResponse(
            message=message,
            raw=response,
            additional_kwargs=self._get_response_token_counts(response),
        )

    def _stream_complete(
        self, prompt: str, image_documents: Sequence[ImageDocument], **kwargs: Any
    ) -> CompletionResponseGen:
        all_kwargs = self._get_model_kwargs(**kwargs)
        message_dict = self._get_multi_modal_chat_messages(
            prompt=prompt, role=MessageRole.USER, image_documents=image_documents
        )

        def gen() -> CompletionResponseGen:
            text = ""

            for response in self._client.chat.completions.create(
                messages=message_dict,
                stream=True,
                **all_kwargs,
            ):
                response = cast(ChatCompletionChunk, response)
                if len(response.choices) > 0:
                    delta = response.choices[0].delta
                else:
                    delta = ChoiceDelta()

                # update using deltas
                content_delta = delta.content or ""
                text += content_delta

                yield CompletionResponse(
                    delta=content_delta,
                    text=text,
                    raw=response,
                    additional_kwargs=self._get_response_token_counts(response),
                )

        return gen()

    def _stream_chat(
        self, messages: Sequence[ChatMessage], **kwargs: Any
    ) -> ChatResponseGen:
        message_dicts = to_openai_message_dicts(messages)

        def gen() -> ChatResponseGen:
            content = ""
            tool_calls: List[ChoiceDeltaToolCall] = []

            is_function = False
            for response in self._client.chat.completions.create(
                messages=message_dicts,
                stream=True,
                **self._get_model_kwargs(**kwargs),
            ):
                response = cast(ChatCompletionChunk, response)
                if len(response.choices) > 0:
                    delta = response.choices[0].delta
                else:
                    delta = ChoiceDelta()

                # check if this chunk is the start of a function call
                if delta.tool_calls:
                    is_function = True

                # update using deltas
                role = delta.role or MessageRole.ASSISTANT
                content_delta = delta.content or ""
                content += content_delta

                additional_kwargs = {}
                if is_function:
                    tool_calls = self._update_tool_calls(tool_calls, delta.tool_calls)
                    additional_kwargs["tool_calls"] = tool_calls

                yield ChatResponse(
                    message=ChatMessage(
                        role=role,
                        content=content,
                        additional_kwargs=additional_kwargs,
                    ),
                    delta=content_delta,
                    raw=response,
                    additional_kwargs=self._get_response_token_counts(response),
                )

        return gen()

    def complete(
        self, prompt: str, image_documents: Sequence[ImageDocument], **kwargs: Any
    ) -> CompletionResponse:
        return self._complete(prompt, image_documents, **kwargs)

    def stream_complete(
        self, prompt: str, image_documents: Sequence[ImageDocument], **kwargs: Any
    ) -> CompletionResponseGen:
        return self._stream_complete(prompt, image_documents, **kwargs)

    def chat(
        self,
        messages: Sequence[ChatMessage],
        **kwargs: Any,
    ) -> ChatResponse:
        return self._chat(messages, **kwargs)

    def stream_chat(
        self,
        messages: Sequence[ChatMessage],
        **kwargs: Any,
    ) -> ChatResponseGen:
        return self._stream_chat(messages, **kwargs)

    # ===== Async Endpoints =====

    async def _acomplete(
        self, prompt: str, image_documents: Sequence[ImageDocument], **kwargs: Any
    ) -> CompletionResponse:
        all_kwargs = self._get_model_kwargs(**kwargs)
        message_dict = self._get_multi_modal_chat_messages(
            prompt=prompt, role=MessageRole.USER, image_documents=image_documents
        )
        response = self._client.chat.completions.create(
            messages=message_dict,
            stream=False,
            **all_kwargs,
        )

        return CompletionResponse(
            text=response.choices[0].message.content,
            raw=response,
            additional_kwargs=self._get_response_token_counts(response),
        )

    async def acomplete(
        self, prompt: str, image_documents: Sequence[ImageDocument], **kwargs: Any
    ) -> CompletionResponse:
        return await self._acomplete(prompt, image_documents, **kwargs)

    async def _astream_complete(
        self, prompt: str, image_documents: Sequence[ImageDocument], **kwargs: Any
    ) -> CompletionResponseAsyncGen:
        all_kwargs = self._get_model_kwargs(**kwargs)
        message_dict = self._get_multi_modal_chat_messages(
            prompt=prompt, role=MessageRole.USER, image_documents=image_documents
        )

        async def gen() -> CompletionResponseAsyncGen:
            text = ""

            for response in self._client.chat.completions.create(
                messages=message_dict,
                stream=True,
                **all_kwargs,
            ):
                response = cast(ChatCompletionChunk, response)
                if len(response.choices) > 0:
                    delta = response.choices[0].delta
                else:
                    delta = ChoiceDelta()

                # update using deltas
                content_delta = delta.content or ""
                text += content_delta

                yield CompletionResponse(
                    delta=content_delta,
                    text=text,
                    raw=response,
                    additional_kwargs=self._get_response_token_counts(response),
                )

        return gen()

    async def _achat(
        self, messages: Sequence[ChatMessage], **kwargs: Any
    ) -> ChatResponse:
        all_kwargs = self._get_model_kwargs(**kwargs)
        message_dicts = to_openai_message_dicts(messages)
        response = self._client.chat.completions.create(
            messages=message_dicts,
            stream=False,
            **all_kwargs,
        )
        openai_message = response.choices[0].message
        message = from_openai_message(openai_message)

        return ChatResponse(
            message=message,
            raw=response,
            additional_kwargs=self._get_response_token_counts(response),
        )

    async def _astream_chat(
        self, messages: Sequence[ChatMessage], **kwargs: Any
    ) -> ChatResponseAsyncGen:
        message_dicts = to_openai_message_dicts(messages)

        async def gen() -> ChatResponseAsyncGen:
            content = ""
            tool_calls: List[ChoiceDeltaToolCall] = []

            is_function = False
            for response in self._client.chat.completions.create(
                messages=message_dicts,
                stream=True,
                **self._get_model_kwargs(**kwargs),
            ):
                response = cast(ChatCompletionChunk, response)
                if len(response.choices) > 0:
                    delta = response.choices[0].delta
                else:
                    delta = ChoiceDelta()

                # check if this chunk is the start of a function call
                if delta.tool_calls:
                    is_function = True

                # update using deltas
                role = delta.role or MessageRole.ASSISTANT
                content_delta = delta.content or ""
                content += content_delta

                additional_kwargs = {}
                if is_function:
                    tool_calls = self._update_tool_calls(tool_calls, delta.tool_calls)
                    additional_kwargs["tool_calls"] = tool_calls

                yield ChatResponse(
                    message=ChatMessage(
                        role=role,
                        content=content,
                        additional_kwargs=additional_kwargs,
                    ),
                    delta=content_delta,
                    raw=response,
                    additional_kwargs=self._get_response_token_counts(response),
                )

        return gen()

    async def astream_complete(
        self, prompt: str, image_documents: Sequence[ImageDocument], **kwargs: Any
    ) -> CompletionResponseAsyncGen:
        return await self._astream_complete(prompt, image_documents, **kwargs)

    async def achat(
        self,
        messages: Sequence[ChatMessage],
        **kwargs: Any,
    ) -> ChatResponse:
        return await self._achat(messages, **kwargs)

    async def astream_chat(
        self,
        messages: Sequence[ChatMessage],
        **kwargs: Any,
    ) -> ChatResponseAsyncGen:
        return await self._astream_chat(messages, **kwargs)<|MERGE_RESOLUTION|>--- conflicted
+++ resolved
@@ -31,10 +31,7 @@
     MultiModalLLMMetadata,
 )
 from llama_index.multi_modal_llms.openai_utils import (
-<<<<<<< HEAD
-=======
     GPT4V_MODELS,
->>>>>>> c17d1497
     generate_openai_multi_modal_chat_message,
 )
 from llama_index.schema import ImageDocument
