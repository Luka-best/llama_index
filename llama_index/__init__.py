--- conflicted
+++ resolved
@@ -218,12 +218,7 @@
     "load_index_from_storage",
     "load_indices_from_storage",
     "QueryBundle",
-<<<<<<< HEAD
-    "ResponseSynthesizer",
-=======
     "get_response_synthesizer",
-    "set_global_service_context",
->>>>>>> 42a1e232
 ]
 
 # NOTE: keep for backwards compatibility
