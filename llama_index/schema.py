"""Base schema for data structures."""
import json
import textwrap
import uuid
from abc import abstractmethod
from dataclasses import dataclass
from enum import Enum, auto
from hashlib import sha256
from io import BytesIO
from typing import TYPE_CHECKING, Any, Dict, List, Optional, Union

from dataclasses_json import DataClassJsonMixin
from typing_extensions import Self

from llama_index.bridge.pydantic import BaseModel, Field, root_validator
from llama_index.utils import SAMPLE_TEXT, truncate_text

if TYPE_CHECKING:
    from haystack.schema import Document as HaystackDocument
    from semantic_kernel.memory.memory_record import MemoryRecord

    from llama_index.bridge.langchain import Document as LCDocument


DEFAULT_TEXT_NODE_TMPL = "{metadata_str}\n\n{content}"
DEFAULT_METADATA_TMPL = "{key}: {value}"
# NOTE: for pretty printing
TRUNCATE_LENGTH = 350
WRAP_WIDTH = 70

ImageType = Union[str, BytesIO]


class BaseComponent(BaseModel):
    """Base component object to capture class names."""

    class Config:
        @staticmethod
        def schema_extra(schema: Dict[str, Any], model: "BaseComponent") -> None:
            """Add class name to schema."""
            schema["properties"]["class_name"] = {
                "title": "Class Name",
                "type": "string",
                "default": model.class_name(),
            }

    @classmethod
    def class_name(cls) -> str:
        """
        Get the class name, used as a unique ID in serialization.

        This provides a key that makes serialization robust against actual class
        name changes.
        """
        return "base_component"

    def json(self, **kwargs: Any) -> str:
        return self.to_json(**kwargs)

    def dict(self, **kwargs: Any) -> Dict[str, Any]:
        data = super().dict(**kwargs)
        data["class_name"] = self.class_name()
        return data
<<<<<<< HEAD
=======

    def __getstate__(self) -> Dict[str, Any]:
        state = super().__getstate__()

        # tiktoken is not pickleable
        # state["__dict__"] = self.dict()
        state["__dict__"].pop("tokenizer", None)

        # remove local functions
        keys_to_remove = []
        for key in state["__dict__"]:
            if key.endswith("_fn"):
                keys_to_remove.append(key)
        for key in keys_to_remove:
            state["__dict__"].pop(key, None)

        # remove private attributes -- kind of dangerous
        state["__private_attribute_values__"] = {}

        return state

    def __setstate__(self, state: Dict[str, Any]) -> None:
        # Use the __dict__ and __init__ method to set state
        # so that all variable initialize
        try:
            self.__init__(**state["__dict__"])  # type: ignore
        except Exception:
            # Fall back to the default __setstate__ method
            super().__setstate__(state)
>>>>>>> 0e3f4960

    def to_dict(self, **kwargs: Any) -> Dict[str, Any]:
        data = self.dict(**kwargs)
        data["class_name"] = self.class_name()
        return data

    def to_json(self, **kwargs: Any) -> str:
        data = self.to_dict(**kwargs)
        return json.dumps(data)

    # TODO: return type here not supported by current mypy version
    @classmethod
    def from_dict(cls, data: Dict[str, Any], **kwargs: Any) -> Self:  # type: ignore
        if isinstance(kwargs, dict):
            data.update(kwargs)

        data.pop("class_name", None)
        return cls(**data)

    @classmethod
    def from_json(cls, data_str: str, **kwargs: Any) -> Self:  # type: ignore
        data = json.loads(data_str)
        return cls.from_dict(data, **kwargs)


class TransformComponent(BaseComponent):
    """Base class for transform components."""

    class Config:
        arbitrary_types_allowed = True

    @abstractmethod
    def __call__(self, nodes: List["BaseNode"], **kwargs: Any) -> List["BaseNode"]:
        """Transform nodes."""

    async def acall(self, nodes: List["BaseNode"], **kwargs: Any) -> List["BaseNode"]:
        """Async transform nodes."""
        return self.__call__(nodes, **kwargs)


class NodeRelationship(str, Enum):
    """Node relationships used in `BaseNode` class.

    Attributes:
        SOURCE: The node is the source document.
        PREVIOUS: The node is the previous node in the document.
        NEXT: The node is the next node in the document.
        PARENT: The node is the parent node in the document.
        CHILD: The node is a child node in the document.

    """

    SOURCE = auto()
    PREVIOUS = auto()
    NEXT = auto()
    PARENT = auto()
    CHILD = auto()


class ObjectType(str, Enum):
    TEXT = auto()
    IMAGE = auto()
    INDEX = auto()
    DOCUMENT = auto()


class MetadataMode(str, Enum):
    ALL = auto()
    EMBED = auto()
    LLM = auto()
    NONE = auto()


class RelatedNodeInfo(BaseComponent):
    node_id: str
    node_type: Optional[ObjectType] = None
    metadata: Dict[str, Any] = Field(default_factory=dict)
    hash: Optional[str] = None

    @classmethod
    def class_name(cls) -> str:
        return "RelatedNodeInfo"


RelatedNodeType = Union[RelatedNodeInfo, List[RelatedNodeInfo]]


# Node classes for indexes
class BaseNode(BaseComponent):
    """Base node Object.

    Generic abstract interface for retrievable nodes

    """

    class Config:
        allow_population_by_field_name = True

    id_: str = Field(
        default_factory=lambda: str(uuid.uuid4()), description="Unique ID of the node."
    )
    embedding: Optional[List[float]] = Field(
        default=None, description="Embedding of the node."
    )

    """"
    metadata fields
    - injected as part of the text shown to LLMs as context
    - injected as part of the text for generating embeddings
    - used by vector DBs for metadata filtering

    """
    metadata: Dict[str, Any] = Field(
        default_factory=dict,
        description="A flat dictionary of metadata fields",
        alias="extra_info",
    )
    excluded_embed_metadata_keys: List[str] = Field(
        default_factory=list,
        description="Metadata keys that are excluded from text for the embed model.",
    )
    excluded_llm_metadata_keys: List[str] = Field(
        default_factory=list,
        description="Metadata keys that are excluded from text for the LLM.",
    )
    relationships: Dict[NodeRelationship, RelatedNodeType] = Field(
        default_factory=dict,
        description="A mapping of relationships to other node information.",
    )
    hash: str = Field(default="", description="Hash of the node content.")

    @classmethod
    @abstractmethod
    def get_type(cls) -> str:
        """Get Object type."""

    @abstractmethod
    def get_content(self, metadata_mode: MetadataMode = MetadataMode.ALL) -> str:
        """Get object content."""

    @abstractmethod
    def get_metadata_str(self, mode: MetadataMode = MetadataMode.ALL) -> str:
        """Metadata string."""

    @abstractmethod
    def set_content(self, value: Any) -> None:
        """Set the content of the node."""

    @property
    def node_id(self) -> str:
        return self.id_

    @node_id.setter
    def node_id(self, value: str) -> None:
        self.id_ = value

    @property
    def source_node(self) -> Optional[RelatedNodeInfo]:
        """Source object node.

        Extracted from the relationships field.

        """
        if NodeRelationship.SOURCE not in self.relationships:
            return None

        relation = self.relationships[NodeRelationship.SOURCE]
        if isinstance(relation, list):
            raise ValueError("Source object must be a single RelatedNodeInfo object")
        return relation

    @property
    def prev_node(self) -> Optional[RelatedNodeInfo]:
        """Prev node."""
        if NodeRelationship.PREVIOUS not in self.relationships:
            return None

        relation = self.relationships[NodeRelationship.PREVIOUS]
        if not isinstance(relation, RelatedNodeInfo):
            raise ValueError("Previous object must be a single RelatedNodeInfo object")
        return relation

    @property
    def next_node(self) -> Optional[RelatedNodeInfo]:
        """Next node."""
        if NodeRelationship.NEXT not in self.relationships:
            return None

        relation = self.relationships[NodeRelationship.NEXT]
        if not isinstance(relation, RelatedNodeInfo):
            raise ValueError("Next object must be a single RelatedNodeInfo object")
        return relation

    @property
    def parent_node(self) -> Optional[RelatedNodeInfo]:
        """Parent node."""
        if NodeRelationship.PARENT not in self.relationships:
            return None

        relation = self.relationships[NodeRelationship.PARENT]
        if not isinstance(relation, RelatedNodeInfo):
            raise ValueError("Parent object must be a single RelatedNodeInfo object")
        return relation

    @property
    def child_nodes(self) -> Optional[List[RelatedNodeInfo]]:
        """Child nodes."""
        if NodeRelationship.CHILD not in self.relationships:
            return None

        relation = self.relationships[NodeRelationship.CHILD]
        if not isinstance(relation, list):
            raise ValueError("Child objects must be a list of RelatedNodeInfo objects.")
        return relation

    @property
    def ref_doc_id(self) -> Optional[str]:
        """Deprecated: Get ref doc id."""
        source_node = self.source_node
        if source_node is None:
            return None
        return source_node.node_id

    @property
    def extra_info(self) -> Dict[str, Any]:
        """TODO: DEPRECATED: Extra info."""
        return self.metadata

    def __str__(self) -> str:
        source_text_truncated = truncate_text(
            self.get_content().strip(), TRUNCATE_LENGTH
        )
        source_text_wrapped = textwrap.fill(
            f"Text: {source_text_truncated}\n", width=WRAP_WIDTH
        )
        return f"Node ID: {self.node_id}\n{source_text_wrapped}"

    def get_embedding(self) -> List[float]:
        """Get embedding.

        Errors if embedding is None.

        """
        if self.embedding is None:
            raise ValueError("embedding not set.")
        return self.embedding

    def as_related_node_info(self) -> RelatedNodeInfo:
        """Get node as RelatedNodeInfo."""
        return RelatedNodeInfo(
            node_id=self.node_id,
            node_type=self.get_type(),
            metadata=self.metadata,
            hash=self.hash,
        )


class TextNode(BaseNode):
    text: str = Field(default="", description="Text content of the node.")
    start_char_idx: Optional[int] = Field(
        default=None, description="Start char index of the node."
    )
    end_char_idx: Optional[int] = Field(
        default=None, description="End char index of the node."
    )
    text_template: str = Field(
        default=DEFAULT_TEXT_NODE_TMPL,
        description=(
            "Template for how text is formatted, with {content} and "
            "{metadata_str} placeholders."
        ),
    )
    metadata_template: str = Field(
        default=DEFAULT_METADATA_TMPL,
        description=(
            "Template for how metadata is formatted, with {key} and "
            "{value} placeholders."
        ),
    )
    metadata_seperator: str = Field(
        default="\n",
        description="Separator between metadata fields when converting to string.",
    )

    @classmethod
    def class_name(cls) -> str:
        return "TextNode"

    @root_validator
    def _check_hash(cls, values: dict) -> dict:
        """Generate a hash to represent the node."""
        text = values.get("text", "")
        metadata = values.get("metadata", {})
        doc_identity = str(text) + str(metadata)
        values["hash"] = str(
            sha256(doc_identity.encode("utf-8", "surrogatepass")).hexdigest()
        )
        return values

    @classmethod
    def get_type(cls) -> str:
        """Get Object type."""
        return ObjectType.TEXT

    def get_content(self, metadata_mode: MetadataMode = MetadataMode.NONE) -> str:
        """Get object content."""
        metadata_str = self.get_metadata_str(mode=metadata_mode).strip()
        if not metadata_str:
            return self.text

        return self.text_template.format(
            content=self.text, metadata_str=metadata_str
        ).strip()

    def get_metadata_str(self, mode: MetadataMode = MetadataMode.ALL) -> str:
        """Metadata info string."""
        if mode == MetadataMode.NONE:
            return ""

        usable_metadata_keys = set(self.metadata.keys())
        if mode == MetadataMode.LLM:
            for key in self.excluded_llm_metadata_keys:
                if key in usable_metadata_keys:
                    usable_metadata_keys.remove(key)
        elif mode == MetadataMode.EMBED:
            for key in self.excluded_embed_metadata_keys:
                if key in usable_metadata_keys:
                    usable_metadata_keys.remove(key)

        return self.metadata_seperator.join(
            [
                self.metadata_template.format(key=key, value=str(value))
                for key, value in self.metadata.items()
                if key in usable_metadata_keys
            ]
        )

    def set_content(self, value: str) -> None:
        """Set the content of the node."""
        self.text = value

    def get_node_info(self) -> Dict[str, Any]:
        """Get node info."""
        return {"start": self.start_char_idx, "end": self.end_char_idx}

    def get_text(self) -> str:
        return self.get_content(metadata_mode=MetadataMode.NONE)

    @property
    def node_info(self) -> Dict[str, Any]:
        """Deprecated: Get node info."""
        return self.get_node_info()


# TODO: legacy backport of old Node class
Node = TextNode


class ImageNode(TextNode):
    """Node with image."""

    # TODO: store reference instead of actual image
    # base64 encoded image str
    image: Optional[str] = None
    image_path: Optional[str] = None
    image_url: Optional[str] = None
<<<<<<< HEAD
=======
    text_embedding: Optional[List[float]] = Field(
        default=None,
        description="Text embedding of image node, if text field is filled out",
    )
>>>>>>> 0e3f4960

    @classmethod
    def get_type(cls) -> str:
        return ObjectType.IMAGE

    @classmethod
    def class_name(cls) -> str:
        return "ImageNode"

    def resolve_image(self) -> ImageType:
        """Resolve an image such that PIL can read it."""
        if self.image is not None:
            return self.image
        elif self.image_path is not None:
            return self.image_path
        elif self.image_url is not None:
            # load image from URL
            import requests

            response = requests.get(self.image_url)
            return BytesIO(response.content)
        else:
            raise ValueError("No image found in node.")


class IndexNode(TextNode):
    """Node with reference to any object.

    This can include other indices, query engines, retrievers.

    This can also include other nodes (though this is overlapping with `relationships`
    on the Node class).

    """

    index_id: str

    @classmethod
    def from_text_node(
        cls,
        node: TextNode,
        index_id: str,
    ) -> "IndexNode":
        """Create index node from text node."""
        # copy all attributes from text node, add index id
        return cls(
            **node.dict(),
            index_id=index_id,
        )

    @classmethod
    def get_type(cls) -> str:
        return ObjectType.INDEX

    @classmethod
    def class_name(cls) -> str:
        return "IndexNode"


class NodeWithScore(BaseComponent):
    node: BaseNode
    score: Optional[float] = None

    def __str__(self) -> str:
        return f"{self.node}\nScore: {self.score: 0.3f}\n"

    def get_score(self, raise_error: bool = False) -> float:
        """Get score."""
        if self.score is None:
            if raise_error:
                raise ValueError("Score not set.")
            else:
                return 0.0
        else:
            return self.score

    @classmethod
    def class_name(cls) -> str:
        return "NodeWithScore"

    ##### pass through methods to BaseNode #####
    @property
    def node_id(self) -> str:
        return self.node.node_id

    @property
    def id_(self) -> str:
        return self.node.id_

    @property
    def text(self) -> str:
        if isinstance(self.node, TextNode):
            return self.node.text
        else:
            raise ValueError("Node must be a TextNode to get text.")

    @property
    def metadata(self) -> Dict[str, Any]:
        return self.node.metadata

    @property
    def embedding(self) -> Optional[List[float]]:
        return self.node.embedding

    def get_text(self) -> str:
        if isinstance(self.node, TextNode):
            return self.node.get_text()
        else:
            raise ValueError("Node must be a TextNode to get text.")

    def get_content(self, metadata_mode: MetadataMode = MetadataMode.NONE) -> str:
        return self.node.get_content(metadata_mode=metadata_mode)

    def get_embedding(self) -> List[float]:
        return self.node.get_embedding()


# Document Classes for Readers


class Document(TextNode):
    """Generic interface for a data document.

    This document connects to data sources.

    """

    # TODO: A lot of backwards compatibility logic here, clean up
    id_: str = Field(
        default_factory=lambda: str(uuid.uuid4()),
        description="Unique ID of the node.",
        alias="doc_id",
    )

    _compat_fields = {"doc_id": "id_", "extra_info": "metadata"}

    @classmethod
    def get_type(cls) -> str:
        """Get Document type."""
        return ObjectType.DOCUMENT

    @property
    def doc_id(self) -> str:
        """Get document ID."""
        return self.id_

    def __str__(self) -> str:
        source_text_truncated = truncate_text(
            self.get_content().strip(), TRUNCATE_LENGTH
        )
        source_text_wrapped = textwrap.fill(
            f"Text: {source_text_truncated}\n", width=WRAP_WIDTH
        )
        return f"Doc ID: {self.doc_id}\n{source_text_wrapped}"

    def get_doc_id(self) -> str:
        """TODO: Deprecated: Get document ID."""
        return self.id_

    def __setattr__(self, name: str, value: object) -> None:
        if name in self._compat_fields:
            name = self._compat_fields[name]
        super().__setattr__(name, value)

    def to_langchain_format(self) -> "LCDocument":
        """Convert struct to LangChain document format."""
        from llama_index.bridge.langchain import Document as LCDocument

        metadata = self.metadata or {}
        return LCDocument(page_content=self.text, metadata=metadata)

    @classmethod
    def from_langchain_format(cls, doc: "LCDocument") -> "Document":
        """Convert struct from LangChain document format."""
        return cls(text=doc.page_content, metadata=doc.metadata)

    def to_haystack_format(self) -> "HaystackDocument":
        """Convert struct to Haystack document format."""
        from haystack.schema import Document as HaystackDocument

        return HaystackDocument(
            content=self.text, meta=self.metadata, embedding=self.embedding, id=self.id_
        )

    @classmethod
    def from_haystack_format(cls, doc: "HaystackDocument") -> "Document":
        """Convert struct from Haystack document format."""
        return cls(
            text=doc.content, metadata=doc.meta, embedding=doc.embedding, id_=doc.id
        )

    def to_embedchain_format(self) -> Dict[str, Any]:
        """Convert struct to EmbedChain document format."""
        return {
            "doc_id": self.id_,
            "data": {"content": self.text, "meta_data": self.metadata},
        }

    @classmethod
    def from_embedchain_format(cls, doc: Dict[str, Any]) -> "Document":
        """Convert struct from EmbedChain document format."""
        return cls(
            text=doc["data"]["content"],
            metadata=doc["data"]["meta_data"],
            id_=doc["doc_id"],
        )

    def to_semantic_kernel_format(self) -> "MemoryRecord":
        """Convert struct to Semantic Kernel document format."""
        import numpy as np
        from semantic_kernel.memory.memory_record import MemoryRecord

        return MemoryRecord(
            id=self.id_,
            text=self.text,
            additional_metadata=self.get_metadata_str(),
            embedding=np.array(self.embedding) if self.embedding else None,
        )

    @classmethod
    def from_semantic_kernel_format(cls, doc: "MemoryRecord") -> "Document":
        """Convert struct from Semantic Kernel document format."""
        return cls(
            text=doc._text,
            metadata={"additional_metadata": doc._additional_metadata},
            embedding=doc._embedding.tolist() if doc._embedding is not None else None,
            id_=doc._id,
        )

    def to_vectorflow(self, client: Any) -> None:
        """Send a document to vectorflow, since they don't have a document object."""
        # write document to temp file
        import tempfile

        with tempfile.NamedTemporaryFile() as f:
            f.write(self.text.encode("utf-8"))
            f.flush()
            client.embed(f.name)

    @classmethod
    def example(cls) -> "Document":
        return Document(
            text=SAMPLE_TEXT,
            metadata={"filename": "README.md", "category": "codebase"},
        )

    @classmethod
    def class_name(cls) -> str:
        return "Document"


class ImageDocument(Document, ImageNode):
    """Data document containing an image."""

    @classmethod
    def class_name(cls) -> str:
        return "ImageDocument"


@dataclass
class QueryBundle(DataClassJsonMixin):
    """
    Query bundle.

    This dataclass contains the original query string and associated transformations.

    Args:
        query_str (str): the original user-specified query string.
            This is currently used by all non embedding-based queries.
        custom_embedding_strs (list[str]): list of strings used for embedding the query.
            This is currently used by all embedding-based queries.
        embedding (list[float]): the stored embedding for the query.
    """

    query_str: str
    # using single image path as query input
    image_path: Optional[str] = None
    custom_embedding_strs: Optional[List[str]] = None
    embedding: Optional[List[float]] = None

    @property
    def embedding_strs(self) -> List[str]:
        """Use custom embedding strs if specified, otherwise use query str."""
        if self.custom_embedding_strs is None:
            if len(self.query_str) == 0:
                return []
            return [self.query_str]
        else:
            return self.custom_embedding_strs

    @property
    def embedding_image(self) -> List[Any]:
        """Use image path for image retrieval."""
        if self.image_path is None:
            return []
        return [self.image_path]


QueryType = Union[str, QueryBundle]<|MERGE_RESOLUTION|>--- conflicted
+++ resolved
@@ -61,8 +61,6 @@
         data = super().dict(**kwargs)
         data["class_name"] = self.class_name()
         return data
-<<<<<<< HEAD
-=======
 
     def __getstate__(self) -> Dict[str, Any]:
         state = super().__getstate__()
@@ -92,7 +90,6 @@
         except Exception:
             # Fall back to the default __setstate__ method
             super().__setstate__(state)
->>>>>>> 0e3f4960
 
     def to_dict(self, **kwargs: Any) -> Dict[str, Any]:
         data = self.dict(**kwargs)
@@ -459,13 +456,10 @@
     image: Optional[str] = None
     image_path: Optional[str] = None
     image_url: Optional[str] = None
-<<<<<<< HEAD
-=======
     text_embedding: Optional[List[float]] = Field(
         default=None,
         description="Text embedding of image node, if text field is filled out",
     )
->>>>>>> 0e3f4960
 
     @classmethod
     def get_type(cls) -> str:
