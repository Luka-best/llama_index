--- conflicted
+++ resolved
@@ -1,12 +1,4 @@
 import logging
-<<<<<<< HEAD
-import time
-from typing import Any, Callable, Dict, List, Optional, Sequence, Tuple, Type
-
-import openai
-from deprecated import deprecated
-from openai.types.chat import ChatCompletionMessageParam
-=======
 import os
 import time
 from typing import Any, Callable, Dict, List, Optional, Sequence, Tuple, Type, Union
@@ -15,7 +7,6 @@
 from deprecated import deprecated
 from openai.types.chat import ChatCompletionMessageParam, ChatCompletionMessageToolCall
 from openai.types.chat.chat_completion_chunk import ChoiceDeltaToolCall
->>>>>>> 0e3f4960
 from openai.types.chat.chat_completion_message import ChatCompletionMessage
 from tenacity import (
     before_sleep_log,
@@ -128,11 +119,8 @@
 
 logger = logging.getLogger(__name__)
 
-<<<<<<< HEAD
-=======
 OpenAIToolCall = Union[ChatCompletionMessageToolCall, ChoiceDeltaToolCall]
 
->>>>>>> 0e3f4960
 
 def create_retry_decorator(
     max_retries: int,
@@ -258,12 +246,7 @@
 
     additional_kwargs: Dict[str, Any] = {}
     if openai_message.tool_calls is not None:
-<<<<<<< HEAD
-        # TODO change this to retain tool_calls as List[typed Objects] insteaad of dicts
-        tool_calls = [tool_call.dict() for tool_call in openai_message.tool_calls]
-=======
         tool_calls: List[ChatCompletionMessageToolCall] = openai_message.tool_calls
->>>>>>> 0e3f4960
         additional_kwargs.update(tool_calls=tool_calls)
 
     return ChatMessage(role=role, content=content, additional_kwargs=additional_kwargs)
@@ -300,21 +283,7 @@
 
     Convert pydantic class to OpenAI function.
     """
-<<<<<<< HEAD
-=======
     return to_openai_tool(pydantic_class)
-
-
-def to_openai_tool(pydantic_class: Type[BaseModel]) -> Dict[str, Any]:
-    """Convert pydantic class to OpenAI tool."""
->>>>>>> 0e3f4960
-    schema = pydantic_class.schema()
-    function = {
-        "name": schema["title"],
-        "description": schema["description"],
-        "parameters": pydantic_class.schema(),
-    }
-    return {"type": "function", "function": function}
 
 
 def to_openai_tool(pydantic_class: Type[BaseModel]) -> Dict[str, Any]:
@@ -328,6 +297,17 @@
     return {"type": "function", "function": function}
 
 
+def to_openai_tool(pydantic_class: Type[BaseModel]) -> Dict[str, Any]:
+    """Convert pydantic class to OpenAI tool."""
+    schema = pydantic_class.schema()
+    function = {
+        "name": schema["title"],
+        "description": schema["description"],
+        "parameters": pydantic_class.schema(),
+    }
+    return {"type": "function", "function": function}
+
+
 def resolve_openai_credentials(
     api_key: Optional[str] = None,
     api_base: Optional[str] = None,
@@ -352,18 +332,10 @@
     final_api_key = api_key or openai.api_key or ""
     final_api_base = api_base or openai.base_url or DEFAULT_OPENAI_API_BASE
     final_api_version = api_version or openai.api_version or DEFAULT_OPENAI_API_VERSION
-<<<<<<< HEAD
 
     return final_api_key, str(final_api_base), final_api_version
-=======
->>>>>>> 0e3f4960
-
-    return final_api_key, str(final_api_base), final_api_version
-
-<<<<<<< HEAD
-=======
-
->>>>>>> 0e3f4960
+
+
 def refresh_openai_azuread_token(
     azure_ad_token: Any = None,
 ) -> Any:
