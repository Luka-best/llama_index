--- conflicted
+++ resolved
@@ -37,7 +37,6 @@
 # schema
 from langchain.schema import (
     AIMessage,
-<<<<<<< HEAD
     BaseMemory,
     BaseMessage,
     BaseOutputParser,
@@ -47,16 +46,6 @@
     LLMResult,
     SystemMessage,
 )
-=======
-    FunctionMessage,
-    BaseMessage,
-    HumanMessage,
-    SystemMessage,
-)
-from langchain.schema import BaseMemory
-from langchain.schema import BaseOutputParser, LLMResult
-from langchain.schema import ChatGeneration
->>>>>>> 784121be
 
 # misc
 from langchain.sql_database import SQLDatabase
