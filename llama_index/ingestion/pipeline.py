<<<<<<< HEAD
import os
=======
import asyncio
import multiprocessing
>>>>>>> 22b4c576
import re
import warnings
from concurrent.futures import ProcessPoolExecutor
from enum import Enum
from functools import partial, reduce
from hashlib import sha256
from itertools import repeat
from pathlib import Path
<<<<<<< HEAD
from typing import Any, List, Optional, Sequence, cast
=======
from typing import Any, Generator, List, Optional, Sequence, Union
>>>>>>> 22b4c576

from fsspec import AbstractFileSystem
from llama_index_client import (
    ConfigurableDataSourceNames,
    ConfigurableTransformationNames,
    ConfiguredTransformationItem,
    DataSourceCreate,
    Pipeline,
    PipelineCreate,
    Project,
    ProjectCreate,
)
from llama_index_client.client import PlatformApi

from llama_index.bridge.pydantic import BaseModel, Field
from llama_index.embeddings.utils import resolve_embed_model
from llama_index.ingestion.cache import DEFAULT_CACHE_NAME, IngestionCache
from llama_index.ingestion.data_sources import (
    ConfigurableDataSources,
    ConfiguredDataSource,
)
from llama_index.ingestion.transformations import (
    ConfigurableTransformations,
    ConfiguredTransformation,
)
from llama_index.node_parser import SentenceSplitter
from llama_index.readers.base import ReaderConfig
from llama_index.schema import (
    BaseComponent,
    BaseNode,
    Document,
    MetadataMode,
    TransformComponent,
)
from llama_index.service_context import ServiceContext
from llama_index.storage.docstore import BaseDocumentStore, SimpleDocumentStore
from llama_index.storage.storage_context import DOCSTORE_FNAME
from llama_index.utils import concat_dirs
from llama_index.vector_stores.types import BasePydanticVectorStore

DEFAULT_PIPELINE_NAME = "default"
DEFAULT_PROJECT_NAME = "default"
DEFAULT_BASE_URL = "https://api.prod.llamaindex.ai"
DEFAULT_APP_URL = "https://prod.llamaindex.ai"


def deserialize_transformation_component(
    component_dict: dict, component_type: ConfigurableTransformationNames
) -> BaseComponent:
    component_cls = ConfigurableTransformations[component_type].value.component_type
    return component_cls.from_dict(component_dict)


def deserialize_source_component(
    component_dict: dict, component_type: ConfigurableDataSourceNames
) -> BaseComponent:
    component_cls = ConfigurableDataSources[component_type].value.component_type
    return component_cls.from_dict(component_dict)


def remove_unstable_values(s: str) -> str:
    """Remove unstable key/value pairs.

    Examples include:
    - <__main__.Test object at 0x7fb9f3793f50>
    - <function test_fn at 0x7fb9f37a8900>
    """
    pattern = r"<[\w\s_\. ]+ at 0x[a-z0-9]+>"
    return re.sub(pattern, "", s)


def get_transformation_hash(
    nodes: List[BaseNode], transformation: TransformComponent
) -> str:
    """Get the hash of a transformation."""
    nodes_str = "".join(
        [str(node.get_content(metadata_mode=MetadataMode.ALL)) for node in nodes]
    )

    transformation_dict = transformation.to_dict()
    transform_string = remove_unstable_values(str(transformation_dict))

    return sha256((nodes_str + transform_string).encode("utf-8")).hexdigest()


def run_transformations(
    nodes: List[BaseNode],
    transformations: Sequence[TransformComponent],
    in_place: bool = True,
    cache: Optional[IngestionCache] = None,
    cache_collection: Optional[str] = None,
    **kwargs: Any,
) -> List[BaseNode]:
    """Run a series of transformations on a set of nodes.

    Args:
        nodes: The nodes to transform.
        transformations: The transformations to apply to the nodes.

    Returns:
        The transformed nodes.
    """
    if not in_place:
        nodes = list(nodes)

    for transform in transformations:
        if cache is not None:
            hash = get_transformation_hash(nodes, transform)
            cached_nodes = cache.get(hash, collection=cache_collection)
            if cached_nodes is not None:
                nodes = cached_nodes
            else:
                nodes = transform(nodes, **kwargs)
                cache.put(hash, nodes, collection=cache_collection)
        else:
            nodes = transform(nodes, **kwargs)

    return nodes


async def arun_transformations(
    nodes: List[BaseNode],
    transformations: Sequence[TransformComponent],
    in_place: bool = True,
    cache: Optional[IngestionCache] = None,
    cache_collection: Optional[str] = None,
    **kwargs: Any,
) -> List[BaseNode]:
    """Run a series of transformations on a set of nodes.

    Args:
        nodes: The nodes to transform.
        transformations: The transformations to apply to the nodes.

    Returns:
        The transformed nodes.
    """
    if not in_place:
        nodes = list(nodes)

    for transform in transformations:
        if cache is not None:
            hash = get_transformation_hash(nodes, transform)

            cached_nodes = cache.get(hash, collection=cache_collection)
            if cached_nodes is not None:
                nodes = cached_nodes
            else:
                nodes = await transform.acall(nodes, **kwargs)
                cache.put(hash, nodes, collection=cache_collection)
        else:
            nodes = await transform.acall(nodes, **kwargs)

    return nodes


def arun_transformations_wrapper(
    nodes: List[BaseNode],
    transformations: Sequence[TransformComponent],
    in_place: bool = True,
    cache: Optional[IngestionCache] = None,
    cache_collection: Optional[str] = None,
    **kwargs: Any,
) -> List[BaseNode]:
    """Wrapper for async run_transformation. To be used in loop.run_in_executor
    within a ProcessPoolExecutor.
    """
    loop = asyncio.new_event_loop()
    nodes = loop.run_until_complete(
        arun_transformations(
            nodes=nodes,
            transformations=transformations,
            in_place=in_place,
            cache=cache,
            cache_collection=cache_collection,
            **kwargs,
        )
    )
    loop.close()
    return nodes


class DocstoreStrategy(str, Enum):
    """Document de-duplication strategy."""

    UPSERTS = "upserts"
    DUPLICATES_ONLY = "duplicates_only"
    UPSERTS_AND_DELETE = "upserts_and_delete"


class IngestionPipeline(BaseModel):
    """An ingestion pipeline that can be applied to data."""

    name: str = Field(
        default=DEFAULT_PIPELINE_NAME,
        description="Unique name of the ingestion pipeline",
    )
    project_name: str = Field(
        default=DEFAULT_PROJECT_NAME, description="Unique name of the project"
    )

    transformations: List[TransformComponent] = Field(
        description="Transformations to apply to the data"
    )

    documents: Optional[Sequence[Document]] = Field(description="Documents to ingest")
    readers: List[ReaderConfig] = Field(
        description="Readers to use to read the data", default_factor=list
    )
    vector_store: Optional[BasePydanticVectorStore] = Field(
        description="Vector store to use to store the data"
    )
    cache: IngestionCache = Field(
        default_factory=IngestionCache,
        description="Cache to use to store the data",
    )
    docstore: Optional[BaseDocumentStore] = Field(
        default=None,
        description="Document store to use for de-duping with a vector store.",
    )
    docstore_strategy: DocstoreStrategy = Field(
        default=DocstoreStrategy.UPSERTS, description="Document de-dup strategy."
    )
    disable_cache: bool = Field(default=False, description="Disable the cache")

    platform_base_url: str = Field(
        default=DEFAULT_BASE_URL, description="Base URL for the platform API"
    )
    platform_app_url: str = Field(
        default=DEFAULT_APP_URL, description="Base URL for the platform app"
    )
    platform_api_key: Optional[str] = Field(
        default=None, description="Platform API key"
    )

    class Config:
        arbitrary_types_allowed = True

    def __init__(
        self,
        name: str = DEFAULT_PIPELINE_NAME,
        project_name: str = DEFAULT_PROJECT_NAME,
        transformations: Optional[List[TransformComponent]] = None,
        readers: Optional[List[ReaderConfig]] = None,
        documents: Optional[Sequence[Document]] = None,
        vector_store: Optional[BasePydanticVectorStore] = None,
        cache: Optional[IngestionCache] = None,
        disable_cache: bool = False,
        platform_base_url: Optional[str] = None,
        platform_app_url: Optional[str] = None,
        platform_api_key: Optional[str] = None,
        docstore: Optional[BaseDocumentStore] = None,
        docstore_strategy: DocstoreStrategy = DocstoreStrategy.UPSERTS,
        disable_cache: bool = False,
    ) -> None:
        if transformations is None:
            transformations = self._get_default_transformations()

        platform_base_url = platform_base_url or os.environ.get(
            "PLATFORM_BASE_URL", DEFAULT_BASE_URL
        )
        platform_app_url = platform_app_url or os.environ.get(
            "PLATFORM_APP_URL", DEFAULT_APP_URL
        )
        platform_api_key = platform_api_key or os.environ.get("PLATFORM_API_KEY", None)

        super().__init__(
            name=name,
            project_name=project_name,
            transformations=transformations,
            readers=readers or [],
            documents=documents,
            vector_store=vector_store,
            cache=cache or IngestionCache(),
            disable_cache=disable_cache,
            platform_base_url=platform_base_url,
            platform_api_key=platform_api_key,
            platform_app_url=platform_app_url,
            docstore=docstore,
            docstore_strategy=docstore_strategy,
            disable_cache=disable_cache,
        )

    @classmethod
    def from_service_context(
        cls,
        service_context: ServiceContext,
        name: str = DEFAULT_PIPELINE_NAME,
        project_name: str = DEFAULT_PROJECT_NAME,
        readers: Optional[List[ReaderConfig]] = None,
        documents: Optional[Sequence[Document]] = None,
        vector_store: Optional[BasePydanticVectorStore] = None,
        cache: Optional[IngestionCache] = None,
        docstore: Optional[BaseDocumentStore] = None,
        disable_cache: bool = False,
    ) -> "IngestionPipeline":
        transformations = [
            *service_context.transformations,
            service_context.embed_model,
        ]

        return cls(
            name=name,
            project_name=project_name,
            transformations=transformations,
            readers=readers or [],
            documents=documents,
            vector_store=vector_store,
            cache=cache,
            docstore=docstore,
            disable_cache=disable_cache,
        )

    @classmethod
    def from_pipeline_name(
        cls,
        name: str,
        project_name: str = DEFAULT_PROJECT_NAME,
        platform_base_url: Optional[str] = None,
        cache: Optional[IngestionCache] = None,
        platform_api_key: Optional[str] = None,
        platform_app_url: Optional[str] = None,
        vector_store: Optional[BasePydanticVectorStore] = None,
        disable_cache: bool = False,
    ) -> "IngestionPipeline":
        platform_base_url = platform_base_url or os.environ.get(
            "PLATFORM_BASE_URL", DEFAULT_BASE_URL
        )
        assert platform_base_url is not None

        platform_api_key = platform_api_key or os.environ.get("PLATFORM_API_KEY", None)
        platform_app_url = platform_app_url or os.environ.get("PLATFORM_APP_URL", None)

        client = PlatformApi(base_url=platform_base_url, token=platform_api_key)

        projects: List[Project] = client.project.list_projects(
            project_name=project_name
        )
        if len(projects) < 0:
            raise ValueError(f"Project with name {project_name} not found")

        project = projects[0]
        assert project.id is not None, "Project ID should not be None"

        pipelines: List[Pipeline] = client.pipeline.get_pipeline_by_name(
            pipeline_name=name, project_name=project_name
        )
        if len(pipelines) < 0:
            raise ValueError(f"Pipeline with name {name} not found")

        pipeline = pipelines[0]

        transformations: List[TransformComponent] = []
        for configured_transformation in pipeline.configured_transformations:
            component_dict = cast(dict, configured_transformation.component)
            transformation_component_type = (
                configured_transformation.configurable_transformation_type
            )
            transformation = deserialize_transformation_component(
                component_dict, transformation_component_type
            )
            transformations.append(transformation)

        documents = []
        readers = []
        for data_source in pipeline.data_sources:
            component_dict = cast(dict, data_source.component)
            source_component_type = data_source.source_type

            if data_source.source_type == ConfigurableDataSourceNames.READER:
                source_component = deserialize_source_component(
                    component_dict, source_component_type
                )
                readers.append(source_component)
            elif data_source.source_type == ConfigurableDataSourceNames.DOCUMENT:
                source_component = deserialize_source_component(
                    component_dict, source_component_type
                )
                if (
                    isinstance(source_component, BaseNode)
                    and source_component.get_content()
                ):
                    documents.append(source_component)

        return cls(
            name=name,
            project_name=project_name,
            transformations=transformations,
            readers=readers,
            documents=documents,
            vector_store=vector_store,
            platform_base_url=platform_base_url,
            cache=cache,
            disable_cache=disable_cache,
            platform_api_key=platform_api_key,
            platform_app_url=platform_app_url,
        )

    def persist(
        self,
        persist_dir: str = "./pipeline_storage",
        fs: Optional[AbstractFileSystem] = None,
        cache_name: str = DEFAULT_CACHE_NAME,
        docstore_name: str = DOCSTORE_FNAME,
    ) -> None:
        """Persist the pipeline to disk."""
        if fs is not None:
            persist_dir = str(persist_dir)  # NOTE: doesn't support Windows here
            docstore_path = concat_dirs(persist_dir, docstore_name)
            cache_path = concat_dirs(persist_dir, cache_name)

        else:
            persist_path = Path(persist_dir)
            docstore_path = str(persist_path / docstore_name)
            cache_path = str(persist_path / cache_name)

        self.cache.persist(cache_path, fs=fs)
        if self.docstore is not None:
            self.docstore.persist(docstore_path, fs=fs)

    def load(
        self,
        persist_dir: str = "./pipeline_storage",
        fs: Optional[AbstractFileSystem] = None,
        cache_name: str = DEFAULT_CACHE_NAME,
        docstore_name: str = DOCSTORE_FNAME,
    ) -> None:
        """Load the pipeline from disk."""
        if fs is not None:
            self.cache = IngestionCache.from_persist_path(
                concat_dirs(persist_dir, cache_name), fs=fs
            )
            self.docstore = SimpleDocumentStore.from_persist_path(
                concat_dirs(persist_dir, docstore_name), fs=fs
            )
        else:
            self.cache = IngestionCache.from_persist_path(
                str(Path(persist_dir) / cache_name)
            )
            self.docstore = SimpleDocumentStore.from_persist_path(
                str(Path(persist_dir) / docstore_name)
            )

    def _get_default_transformations(self) -> List[TransformComponent]:
        return [
            SentenceSplitter(),
            resolve_embed_model("default"),
        ]

    def register(
        self,
        verbose: bool = True,
        documents: Optional[List[Document]] = None,
        nodes: Optional[List[BaseNode]] = None,
    ) -> str:
        client = PlatformApi(
            base_url=self.platform_base_url, token=self.platform_api_key
        )

        input_nodes = self._prepare_inputs(documents, nodes)

        configured_transformations: List[ConfiguredTransformation] = []
        for transformation in self.transformations:
            try:
                configured_transformations.append(
                    ConfiguredTransformation.from_component(transformation)
                )
            except ValueError:
                raise ValueError(f"Unsupported transformation: {type(transformation)}")

        configured_transformation_items: List[ConfiguredTransformationItem] = []
        for item in configured_transformations:
            name = ConfigurableTransformationNames[
                item.configurable_transformation_type.name
            ]
            configured_transformation_items.append(
                ConfiguredTransformationItem(
                    transformation_name=name,
                    component=item.component,
                    configurable_transformation_type=item.configurable_transformation_type.name,
                )
            )

            # remove callback manager
            configured_transformation_items[-1].component.pop("callback_manager", None)  # type: ignore

        data_sources = []
        for reader in self.readers:
            if reader.reader.is_remote:
                configured_data_source = ConfiguredDataSource.from_component(
                    reader,
                )
                source_type = ConfigurableDataSourceNames[
                    configured_data_source.configurable_data_source_type.name
                ]
                data_sources.append(
                    DataSourceCreate(
                        name=configured_data_source.name,
                        source_type=source_type,
                        component=configured_data_source.component,
                    )
                )
            else:
                documents = reader.read()
                input_nodes += documents

        for node in input_nodes:
            configured_data_source = ConfiguredDataSource.from_component(node)
            source_type = ConfigurableDataSourceNames[
                configured_data_source.configurable_data_source_type.name
            ]
            data_sources.append(
                DataSourceCreate(
                    name=configured_data_source.name,
                    source_type=source_type,
                    component=node,
                )
            )

        project = client.project.upsert_project(
            request=ProjectCreate(name=self.project_name)
        )
        assert project.id is not None, "Project ID should not be None"

        # upload
        pipeline = client.project.upsert_pipeline_for_project(
            project.id,
            request=PipelineCreate(
                name=self.name,
                configured_transformations=configured_transformation_items,
                data_sources=data_sources,
                data_sinks=[],
            ),
        )
        assert pipeline.id is not None, "Pipeline ID should not be None"

        # Print playground URL if not running remote
        if verbose:
            print(
                f"Pipeline available at: {self.platform_app_url}/project/{project.id}/playground/{pipeline.id}"
            )

        return pipeline.id

    def run_remote(
        self,
        documents: Optional[List[Document]] = None,
        nodes: Optional[List[BaseNode]] = None,
    ) -> str:
        client = PlatformApi(
            base_url=self.platform_base_url, token=self.platform_api_key
        )

        pipeline_id = self.register(documents=documents, nodes=nodes, verbose=False)

        # start pipeline?
        # the `PipeLineExecution` object should likely generate a URL at some point
        pipeline_execution = client.pipeline.create_configured_transformation_execution(
            pipeline_id
        )

        assert (
            pipeline_execution.id is not None
        ), "Pipeline execution ID should not be None"

        print(
            f"Find your remote results here: {self.platform_app_url}/"
            f"pipelines/execution?id={pipeline_execution.id}"
        )

        return pipeline_execution.id

    def _prepare_inputs(
        self,
        documents: Optional[List[Document]],
        nodes: Optional[List[BaseNode]],
        read_local: bool = False,
    ) -> List[Document]:
        input_nodes: List[BaseNode] = []
        if documents is not None:
            input_nodes += documents

        if nodes is not None:
            input_nodes += nodes

        if self.documents is not None:
            input_nodes += self.documents

        for reader in self.readers:
            if read_local:
                input_nodes += reader.read()

        return input_nodes

    def _handle_duplicates(
        self,
        nodes: List[BaseNode],
        store_doc_text: bool = True,
    ) -> List[BaseNode]:
        """Handle docstore duplicates by checking all hashes."""
        assert self.docstore is not None

        existing_hashes = self.docstore.get_all_document_hashes()
        current_hashes = []
        nodes_to_run = []
        for node in nodes:
            if node.hash not in existing_hashes and node.hash not in current_hashes:
                self.docstore.set_document_hash(node.id_, node.hash)
                nodes_to_run.append(node)
                current_hashes.append(node.hash)

        self.docstore.add_documents(nodes_to_run, store_text=store_doc_text)

        return nodes_to_run

    def _handle_upserts(
        self,
        nodes: List[BaseNode],
        store_doc_text: bool = True,
    ) -> List[BaseNode]:
        """Handle docstore upserts by checking hashes and ids."""
        assert self.docstore is not None

        existing_doc_ids_before = set(self.docstore.get_all_document_hashes().values())
        doc_ids_from_nodes = set()
        deduped_nodes_to_run = {}
        for node in nodes:
            ref_doc_id = node.ref_doc_id if node.ref_doc_id else node.id_
            doc_ids_from_nodes.add(ref_doc_id)
            existing_hash = self.docstore.get_document_hash(ref_doc_id)
            if not existing_hash:
                # document doesn't exist, so add it
                self.docstore.set_document_hash(ref_doc_id, node.hash)
                deduped_nodes_to_run[ref_doc_id] = node
            elif existing_hash and existing_hash != node.hash:
                self.docstore.delete_ref_doc(ref_doc_id, raise_error=False)

                if self.vector_store is not None:
                    self.vector_store.delete(ref_doc_id)

                self.docstore.set_document_hash(ref_doc_id, node.hash)

                deduped_nodes_to_run[ref_doc_id] = node
            else:
                continue  # document exists and is unchanged, so skip it

        if self.docstore_strategy == DocstoreStrategy.UPSERTS_AND_DELETE:
            # Identify missing docs and delete them from docstore and vector store
            doc_ids_to_delete = existing_doc_ids_before - doc_ids_from_nodes
            for ref_doc_id in doc_ids_to_delete:
                self.docstore.delete_document(ref_doc_id)

                if self.vector_store is not None:
                    self.vector_store.delete(ref_doc_id)

        nodes_to_run = list(deduped_nodes_to_run.values())
        self.docstore.add_documents(nodes_to_run, store_text=store_doc_text)

        return nodes_to_run

    @staticmethod
    def _node_batcher(
        num_batches: int, nodes: Union[List[BaseNode], List[Document]]
    ) -> Generator[Union[List[BaseNode], List[Document]], Any, Any]:
        """Yield successive n-sized chunks from lst."""
        batch_size = max(1, int(len(nodes) / num_batches))
        for i in range(0, len(nodes), batch_size):
            yield nodes[i : i + batch_size]

    def run(
        self,
        show_progress: bool = False,
        documents: Optional[List[Document]] = None,
        nodes: Optional[List[BaseNode]] = None,
        cache_collection: Optional[str] = None,
        in_place: bool = True,
        store_doc_text: bool = True,
        num_workers: Optional[int] = None,
        **kwargs: Any,
    ) -> Sequence[BaseNode]:
<<<<<<< HEAD
        input_nodes = self._prepare_inputs(documents, nodes, read_local=True)
=======
        """
        Args:
            show_progress (bool, optional): Shows execution progress bar(s). Defaults to False.
            documents (Optional[List[Document]], optional): Set of documents to be transformed. Defaults to None.
            nodes (Optional[List[BaseNode]], optional): Set of nodes to be transformed. Defaults to None.
            cache_collection (Optional[str], optional): Cache for transformations. Defaults to None.
            in_place (bool, optional): Whether transformations creates a new list for transformed nodes or modifies the
                array passed to `run_transformations`. Defaults to True.
            num_workers (Optional[int], optional): The number of parallel processes to use.
                If set to None, then sequential compute is used. Defaults to None.

        Returns:
            Sequence[BaseNode]: The set of transformed Nodes/Documents
        """
        input_nodes = self._prepare_inputs(documents, nodes)
>>>>>>> 22b4c576

        # check if we need to dedup
        if self.docstore is not None and self.vector_store is not None:
            if self.docstore_strategy in (
                DocstoreStrategy.UPSERTS,
                DocstoreStrategy.UPSERTS_AND_DELETE,
            ):
                nodes_to_run = self._handle_upserts(
                    input_nodes, store_doc_text=store_doc_text
                )
            elif self.docstore_strategy == DocstoreStrategy.DUPLICATES_ONLY:
                nodes_to_run = self._handle_duplicates(
                    input_nodes, store_doc_text=store_doc_text
                )
            else:
                raise ValueError(f"Invalid docstore strategy: {self.docstore_strategy}")
        elif self.docstore is not None and self.vector_store is None:
            if self.docstore_strategy == DocstoreStrategy.UPSERTS:
                print(
                    "Docstore strategy set to upserts, but no vector store. "
                    "Switching to duplicates_only strategy."
                )
                self.docstore_strategy = DocstoreStrategy.DUPLICATES_ONLY
            elif self.docstore_strategy == DocstoreStrategy.UPSERTS_AND_DELETE:
                print(
                    "Docstore strategy set to upserts and delete, but no vector store. "
                    "Switching to duplicates_only strategy."
                )
                self.docstore_strategy = DocstoreStrategy.DUPLICATES_ONLY
            nodes_to_run = self._handle_duplicates(
                input_nodes, store_doc_text=store_doc_text
            )

        else:
            nodes_to_run = input_nodes

        if num_workers and num_workers > 1:
            if num_workers > multiprocessing.cpu_count():
                warnings.warn(
                    "Specified num_workers exceed number of CPUs in the system. "
                    "Setting `num_workers` down to the maximum CPU count."
                )

            with multiprocessing.Pool(num_workers) as p:
                node_batches = self._node_batcher(
                    num_batches=num_workers, nodes=nodes_to_run
                )
                nodes_parallel = p.starmap(
                    run_transformations,
                    zip(
                        node_batches,
                        repeat(self.transformations),
                        repeat(in_place),
                        repeat(self.cache if not self.disable_cache else None),
                        repeat(cache_collection),
                    ),
                )
                nodes = reduce(lambda x, y: x + y, nodes_parallel)
        else:
            nodes = run_transformations(
                nodes_to_run,
                self.transformations,
                show_progress=show_progress,
                cache=self.cache if not self.disable_cache else None,
                cache_collection=cache_collection,
                in_place=in_place,
                **kwargs,
            )

        if self.vector_store is not None:
            self.vector_store.add([n for n in nodes if n.embedding is not None])

        return nodes

    # ------ async methods ------

    async def _ahandle_duplicates(
        self,
        nodes: List[BaseNode],
        store_doc_text: bool = True,
    ) -> List[BaseNode]:
        """Handle docstore duplicates by checking all hashes."""
        assert self.docstore is not None

        existing_hashes = await self.docstore.aget_all_document_hashes()
        current_hashes = []
        nodes_to_run = []
        for node in nodes:
            if node.hash not in existing_hashes and node.hash not in current_hashes:
                await self.docstore.aset_document_hash(node.id_, node.hash)
                nodes_to_run.append(node)
                current_hashes.append(node.hash)

        await self.docstore.async_add_documents(nodes_to_run, store_text=store_doc_text)

        return nodes_to_run

    async def _ahandle_upserts(
        self,
        nodes: List[BaseNode],
        store_doc_text: bool = True,
    ) -> List[BaseNode]:
        """Handle docstore upserts by checking hashes and ids."""
        assert self.docstore is not None

        existing_doc_ids_before = set(
            (await self.docstore.aget_all_document_hashes()).values()
        )
        doc_ids_from_nodes = set()
        deduped_nodes_to_run = {}
        for node in nodes:
            ref_doc_id = node.ref_doc_id if node.ref_doc_id else node.id_
            doc_ids_from_nodes.add(ref_doc_id)
            existing_hash = await self.docstore.aget_document_hash(ref_doc_id)
            if not existing_hash:
                # document doesn't exist, so add it
                await self.docstore.aset_document_hash(ref_doc_id, node.hash)
                deduped_nodes_to_run[ref_doc_id] = node
            elif existing_hash and existing_hash != node.hash:
                await self.docstore.adelete_ref_doc(ref_doc_id, raise_error=False)

                if self.vector_store is not None:
                    await self.vector_store.adelete(ref_doc_id)

                await self.docstore.aset_document_hash(ref_doc_id, node.hash)

                deduped_nodes_to_run[ref_doc_id] = node
            else:
                continue  # document exists and is unchanged, so skip it

        if self.docstore_strategy == DocstoreStrategy.UPSERTS_AND_DELETE:
            # Identify missing docs and delete them from docstore and vector store
            doc_ids_to_delete = existing_doc_ids_before - doc_ids_from_nodes
            for ref_doc_id in doc_ids_to_delete:
                await self.docstore.adelete_document(ref_doc_id)

                if self.vector_store is not None:
                    await self.vector_store.adelete(ref_doc_id)

        nodes_to_run = list(deduped_nodes_to_run.values())
        await self.docstore.async_add_documents(nodes_to_run, store_text=store_doc_text)

        return nodes_to_run

    async def arun(
        self,
        show_progress: bool = False,
        documents: Optional[List[Document]] = None,
        nodes: Optional[List[BaseNode]] = None,
        cache_collection: Optional[str] = None,
        in_place: bool = True,
        store_doc_text: bool = True,
        num_workers: Optional[int] = None,
        **kwargs: Any,
    ) -> Sequence[BaseNode]:
        input_nodes = self._prepare_inputs(documents, nodes, read_local=True)

        # check if we need to dedup
        if self.docstore is not None and self.vector_store is not None:
            if self.docstore_strategy in (
                DocstoreStrategy.UPSERTS,
                DocstoreStrategy.UPSERTS_AND_DELETE,
            ):
                nodes_to_run = await self._ahandle_upserts(
                    input_nodes, store_doc_text=store_doc_text
                )
            elif self.docstore_strategy == DocstoreStrategy.DUPLICATES_ONLY:
                nodes_to_run = await self._ahandle_duplicates(
                    input_nodes, store_doc_text=store_doc_text
                )
            else:
                raise ValueError(f"Invalid docstore strategy: {self.docstore_strategy}")
        elif self.docstore is not None and self.vector_store is None:
            if self.docstore_strategy == DocstoreStrategy.UPSERTS:
                print(
                    "Docstore strategy set to upserts, but no vector store. "
                    "Switching to duplicates_only strategy."
                )
                self.docstore_strategy = DocstoreStrategy.DUPLICATES_ONLY
            elif self.docstore_strategy == DocstoreStrategy.UPSERTS_AND_DELETE:
                print(
                    "Docstore strategy set to upserts and delete, but no vector store. "
                    "Switching to duplicates_only strategy."
                )
                self.docstore_strategy = DocstoreStrategy.DUPLICATES_ONLY
            nodes_to_run = await self._ahandle_duplicates(
                input_nodes, store_doc_text=store_doc_text
            )

        else:
            nodes_to_run = input_nodes

        if num_workers and num_workers > 1:
            if num_workers > multiprocessing.cpu_count():
                warnings.warn(
                    "Specified num_workers exceed number of CPUs in the system. "
                    "Setting `num_workers` down to the maximum CPU count."
                )

            loop = asyncio.get_event_loop()
            with ProcessPoolExecutor(max_workers=num_workers) as p:
                node_batches = self._node_batcher(
                    num_batches=num_workers, nodes=nodes_to_run
                )
                tasks = [
                    loop.run_in_executor(
                        p,
                        partial(
                            arun_transformations_wrapper,
                            transformations=self.transformations,
                            in_place=in_place,
                            cache=self.cache if not self.disable_cache else None,
                            cache_collection=cache_collection,
                        ),
                        batch,
                    )
                    for batch in node_batches
                ]
                result: List[List[BaseNode]] = await asyncio.gather(*tasks)
                nodes = reduce(lambda x, y: x + y, result)
        else:
            nodes = await arun_transformations(
                nodes_to_run,
                self.transformations,
                show_progress=show_progress,
                cache=self.cache if not self.disable_cache else None,
                cache_collection=cache_collection,
                in_place=in_place,
                **kwargs,
            )

        if self.vector_store is not None:
            await self.vector_store.async_add(
                [n for n in nodes if n.embedding is not None]
            )

        return nodes<|MERGE_RESOLUTION|>--- conflicted
+++ resolved
@@ -1,9 +1,6 @@
-<<<<<<< HEAD
-import os
-=======
 import asyncio
 import multiprocessing
->>>>>>> 22b4c576
+import os
 import re
 import warnings
 from concurrent.futures import ProcessPoolExecutor
@@ -12,11 +9,7 @@
 from hashlib import sha256
 from itertools import repeat
 from pathlib import Path
-<<<<<<< HEAD
-from typing import Any, List, Optional, Sequence, cast
-=======
-from typing import Any, Generator, List, Optional, Sequence, Union
->>>>>>> 22b4c576
+from typing import Any, Generator, List, Optional, Sequence, Union, cast
 
 from fsspec import AbstractFileSystem
 from llama_index_client import (
@@ -270,7 +263,6 @@
         platform_api_key: Optional[str] = None,
         docstore: Optional[BaseDocumentStore] = None,
         docstore_strategy: DocstoreStrategy = DocstoreStrategy.UPSERTS,
-        disable_cache: bool = False,
     ) -> None:
         if transformations is None:
             transformations = self._get_default_transformations()
@@ -297,7 +289,6 @@
             platform_app_url=platform_app_url,
             docstore=docstore,
             docstore_strategy=docstore_strategy,
-            disable_cache=disable_cache,
         )
 
     @classmethod
@@ -697,9 +688,6 @@
         num_workers: Optional[int] = None,
         **kwargs: Any,
     ) -> Sequence[BaseNode]:
-<<<<<<< HEAD
-        input_nodes = self._prepare_inputs(documents, nodes, read_local=True)
-=======
         """
         Args:
             show_progress (bool, optional): Shows execution progress bar(s). Defaults to False.
@@ -714,8 +702,7 @@
         Returns:
             Sequence[BaseNode]: The set of transformed Nodes/Documents
         """
-        input_nodes = self._prepare_inputs(documents, nodes)
->>>>>>> 22b4c576
+        input_nodes = self._prepare_inputs(documents, nodes, read_local=True)
 
         # check if we need to dedup
         if self.docstore is not None and self.vector_store is not None:
