"""Vector store index types."""


from dataclasses import dataclass
from enum import Enum
from typing import Any, List, Optional, Protocol, Union, runtime_checkable

from pydantic import BaseModel

from llama_index.data_structs.node import Node

DEFAULT_PERSIST_DIR = "./storage"
DEFAULT_PERSIST_FNAME = "vector_store.json"


@dataclass
class NodeWithEmbedding:
    """Node with embedding.

    Args:
        node (Node): Node
        embedding (List[float]): Embedding

    """

    node: Node
    embedding: List[float]

    @property
    def id(self) -> str:
        return self.node.get_doc_id()

    @property
    def ref_doc_id(self) -> str:
        return self.node.ref_doc_id or "None"


@dataclass
class VectorStoreQueryResult:
    """Vector store query result."""

    nodes: Optional[List[Node]] = None
    similarities: Optional[List[float]] = None
    ids: Optional[List[str]] = None


class VectorStoreQueryMode(str, Enum):
    """Vector store query mode."""

    DEFAULT = "default"
    SPARSE = "sparse"
    HYBRID = "hybrid"

    # fit learners
    SVM = "svm"
    LOGISTIC_REGRESSION = "logistic_regression"
    LINEAR_REGRESSION = "linear_regression"


class ExactMatchFilter(BaseModel):
<<<<<<< HEAD
=======
    """Exact match metadata filter for vector stores."""

>>>>>>> 178afbd0
    key: str
    value: Union[str, int, float]


class MetadataFilters(BaseModel):
<<<<<<< HEAD
    # TODO: support more advanced expressions
=======
    """Metadata filters for vector stores.

    Currently only supports exact match filters.
    TODO: support more advanced expressions.
    """

>>>>>>> 178afbd0
    filters: List[ExactMatchFilter]


class VectorStoreQuerySpec(BaseModel):
    query: str
    filters: List[ExactMatchFilter]
    top_k: int



@dataclass
class VectorStoreQuery:
    """Vector store query."""

    query_embedding: Optional[List[float]] = None
    similarity_top_k: int = 1
    doc_ids: Optional[List[str]] = None
    query_str: Optional[str] = None

    mode: VectorStoreQueryMode = VectorStoreQueryMode.DEFAULT

    # NOTE: only for hybrid search (0 for bm25, 1 for vector search)
    alpha: Optional[float] = None

    # metadata filters
    filters: Optional[MetadataFilters] = None


@runtime_checkable
class VectorStore(Protocol):
    """Abstract vector store protocol."""

    stores_text: bool
    is_embedding_query: bool = True

    @property
    def client(self) -> Any:
        """Get client."""
        ...

    def add(
        self,
        embedding_results: List[NodeWithEmbedding],
    ) -> List[str]:
        """Add embedding results to vector store."""
        ...

    def delete(self, doc_id: str, **delete_kwargs: Any) -> None:
        """Delete doc."""
        ...

    def query(self, query: VectorStoreQuery, **kwargs: Any) -> VectorStoreQueryResult:
        """Query vector store."""
        ...

    def persist(self, persist_path: str) -> None:
        return None<|MERGE_RESOLUTION|>--- conflicted
+++ resolved
@@ -58,26 +58,19 @@
 
 
 class ExactMatchFilter(BaseModel):
-<<<<<<< HEAD
-=======
     """Exact match metadata filter for vector stores."""
 
->>>>>>> 178afbd0
     key: str
     value: Union[str, int, float]
 
 
 class MetadataFilters(BaseModel):
-<<<<<<< HEAD
-    # TODO: support more advanced expressions
-=======
     """Metadata filters for vector stores.
 
     Currently only supports exact match filters.
     TODO: support more advanced expressions.
     """
 
->>>>>>> 178afbd0
     filters: List[ExactMatchFilter]
 
 
