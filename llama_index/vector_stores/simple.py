--- conflicted
+++ resolved
@@ -14,19 +14,12 @@
     get_top_k_embeddings_learner,
     get_top_k_mmr_embeddings,
 )
-<<<<<<< HEAD
 from llama_index.vector_stores.utils import node_to_metadata_dict
+from llama_index.schema import BaseNode
 from llama_index.vector_stores.types import (
     DEFAULT_PERSIST_DIR,
     DEFAULT_PERSIST_FNAME,
     MetadataFilters,
-    NodeWithEmbedding,
-=======
-from llama_index.schema import BaseNode
-from llama_index.vector_stores.types import (
-    DEFAULT_PERSIST_DIR,
-    DEFAULT_PERSIST_FNAME,
->>>>>>> 9dfbb21d
     VectorStore,
     VectorStoreQuery,
     VectorStoreQueryMode,
@@ -58,8 +51,14 @@
         metadata = metadata_lookup_fn(node_id)
         for filter_ in filter_list:
             metadata_value = metadata.get(filter_.key, None)
-            if metadata_value is None or metadata_value != filter_.value:
+            if metadata_value is None:
                 return False
+            elif isinstance(metadata_value, list):
+                if filter_.value not in metadata_value:
+                    return False
+            elif isinstance(metadata_value, (int, float, str, bool)):
+                if metadata_value != filter_.value:
+                    return False
         return True
 
     return filter_fn
@@ -130,22 +129,17 @@
         self,
         nodes: List[BaseNode],
     ) -> List[str]:
-<<<<<<< HEAD
-        """Add embedding_results to index."""
-        for result in embedding_results:
-            self._data.embedding_dict[result.id] = result.embedding
-            self._data.metadata_dict[result.id] = node_to_metadata_dict(
-                result.node, remove_text=True, flat_metadata=True
-            )
-            self._data.text_id_to_ref_doc_id[result.id] = result.ref_doc_id
-        return [result.id for result in embedding_results]
-=======
         """Add nodes to index."""
         for node in nodes:
             self._data.embedding_dict[node.node_id] = node.get_embedding()
             self._data.text_id_to_ref_doc_id[node.node_id] = node.ref_doc_id or "None"
+
+            metadata = node_to_metadata_dict(
+                node, remove_text=True, flat_metadata=False
+            )
+            metadata.pop("_node_content", None)
+            self._data.metadata_dict[node.node_id] = metadata
         return [node.node_id for node in nodes]
->>>>>>> 9dfbb21d
 
     def delete(self, ref_doc_id: str, **delete_kwargs: Any) -> None:
         """
@@ -188,9 +182,14 @@
 
         if query.node_ids is not None:
             available_ids = set(query.node_ids)
-            node_filter_fn = lambda node_id: node_id in available_ids
+
+            def node_filter_fn(node_id: str) -> bool:
+                return node_id in available_ids
+
         else:
-            node_filter_fn = lambda _: True
+
+            def node_filter_fn(node_id: str) -> bool:
+                return True
 
         node_ids = []
         embeddings = []
