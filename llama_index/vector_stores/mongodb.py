--- conflicted
+++ resolved
@@ -7,12 +7,7 @@
 import os
 from typing import Any, Dict, List, Optional, cast
 
-<<<<<<< HEAD
-from pymongo import MongoClient
-
 from llama_index.logger import logger
-=======
->>>>>>> d68c3bbe
 from llama_index.schema import BaseNode, MetadataMode, TextNode
 from llama_index.vector_stores.types import (
     MetadataFilters,
