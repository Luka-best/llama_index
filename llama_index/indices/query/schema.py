--- conflicted
+++ resolved
@@ -1,59 +1,4 @@
 # for backwards compatibility
 from llama_index.schema import QueryBundle, QueryType
 
-<<<<<<< HEAD
-This schema is used under the hood for all queries, but is primarily
-exposed for recursive queries over composable indices.
-
-"""
-
-from dataclasses import dataclass
-from typing import List, Optional, Union
-
-from dataclasses_json import DataClassJsonMixin
-
-
-@dataclass
-class QueryBundle(DataClassJsonMixin):
-    """
-    Query bundle.
-
-    This dataclass contains the original query string and associated transformations.
-
-    Args:
-        query_str (str): the original user-specified query string.
-            This is currently used by all non embedding-based queries.
-        image_path (str): image used for embedding the image query.
-        custom_embedding_strs (list[str]): list of strings used for embedding the query.
-            This is currently used by all embedding-based queries.
-        embedding (list[float]): the stored embedding for the query.
-    """
-
-    query_str: str
-    # using single image path as query input
-    image_path: Optional[str] = None
-    custom_embedding_strs: Optional[List[str]] = None
-    embedding: Optional[List[float]] = None
-
-    @property
-    def embedding_strs(self) -> List[str]:
-        """Use custom embedding strs if specified, otherwise use query str."""
-        if self.custom_embedding_strs is None:
-            if len(self.query_str) == 0:
-                return []
-            return [self.query_str]
-        else:
-            return self.custom_embedding_strs
-
-    @property
-    def embedding_image(self) -> List[any]:
-        """Use image path for image retrieval."""
-        if self.image_path is None:
-            return []
-        return [self.image_path]
-
-
-QueryType = Union[str, QueryBundle]
-=======
-__all__ = ["QueryBundle", "QueryType"]
->>>>>>> d89a6c05
+__all__ = ["QueryBundle", "QueryType"]