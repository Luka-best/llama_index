"""Common classes/functions for tree index operations."""


import asyncio
import logging
import math
from typing import Dict, List, Optional, Sequence, Tuple

from llama_index.async_utils import run_async_tasks
from llama_index.callbacks.schema import CBEventType
from llama_index.data_structs.data_structs import IndexGraph
from llama_index.data_structs.node import Node
from llama_index.storage.docstore import BaseDocumentStore
from llama_index.storage.docstore.registry import get_default_docstore
from llama_index.indices.service_context import ServiceContext
from llama_index.indices.utils import get_sorted_node_list, truncate_text
from llama_index.prompts.prompts import SummaryPrompt

logger = logging.getLogger(__name__)


class GPTTreeIndexBuilder:
    """GPT tree index builder.

    Helper class to build the tree-structured index,
    or to synthesize an answer.

    """

    def __init__(
        self,
        num_children: int,
        summary_prompt: SummaryPrompt,
        service_context: ServiceContext,
        docstore: Optional[BaseDocumentStore] = None,
        use_async: bool = False,
    ) -> None:
        """Initialize with params."""
        if num_children < 2:
            raise ValueError("Invalid number of children.")
        self.num_children = num_children
        self.summary_prompt = summary_prompt
        self._service_context = service_context
        self._use_async = use_async
        self._docstore = docstore or get_default_docstore()

    @property
    def docstore(self) -> BaseDocumentStore:
        """Return docstore."""
        return self._docstore

    def build_from_nodes(
        self,
        nodes: Sequence[Node],
        build_tree: bool = True,
    ) -> IndexGraph:
        """Build from text.

        Returns:
            IndexGraph: graph object consisting of all_nodes, root_nodes

        """
        index_graph = IndexGraph()
        for node in nodes:
            index_graph.insert(node)

        if build_tree:
            return self.build_index_from_nodes(
                index_graph, index_graph.all_nodes, index_graph.all_nodes, level=0
            )
        else:
            return index_graph

    def _prepare_node_and_text_chunks(
        self, cur_node_ids: Dict[int, str]
    ) -> Tuple[List[int], List[List[Node]], List[str]]:
        """Prepare node and text chunks."""
        cur_nodes = {
            index: self._docstore.get_node(node_id)
            for index, node_id in cur_node_ids.items()
        }
        cur_node_list = get_sorted_node_list(cur_nodes)
        num_chunks = math.ceil(len(cur_node_list) / self.num_children)
        logger.info(f"> Building index from nodes: {num_chunks} chunks")
        nodes_per_chunk = [
            len(cur_node_list) // num_chunks
            + (1 if i < len(cur_node_list) % num_chunks else 0)
            for i in range(num_chunks)
        ]

        indices, cur_nodes_chunks, text_chunks = [], [], []
<<<<<<< HEAD

        pos = 0
        for i, num_nodes in enumerate(nodes_per_chunk):
            cur_nodes_chunk = cur_node_list[pos : pos + num_nodes]
            text_chunk = self._service_context.prompt_helper.get_text_from_nodes(
                cur_nodes_chunk, prompt=self.summary_prompt
            )
            indices.append(pos)
=======
        for i in range(0, len(cur_node_list), self.num_children):
            cur_nodes_chunk = cur_node_list[i : i + self.num_children]
            truncated_chunks = self._service_context.prompt_helper.truncate(
                prompt=self.summary_prompt,
                text_chunks=[node.get_text() for node in cur_nodes_chunk],
            )
            text_chunk = "\n".join(truncated_chunks)
            indices.append(i)
>>>>>>> 76a6a79a
            cur_nodes_chunks.append(cur_nodes_chunk)
            text_chunks.append(text_chunk)
            pos += num_nodes

        return indices, cur_nodes_chunks, text_chunks

    def _construct_parent_nodes(
        self,
        index_graph: IndexGraph,
        indices: List[int],
        cur_nodes_chunks: List[List[Node]],
        summaries: List[str],
    ) -> Dict[int, str]:
        """Construct parent nodes.

        Save nodes to docstore.

        """
        new_node_dict = {}
        for i, cur_nodes_chunk, new_summary in zip(
            indices, cur_nodes_chunks, summaries
        ):
            logger.debug(
                f"> {i}/{len(cur_nodes_chunk)}, "
                f"summary: {truncate_text(new_summary, 50)}"
            )
            new_node = Node(
                text=new_summary,
            )
            index_graph.insert(new_node, children_nodes=cur_nodes_chunk)
            index = index_graph.get_index(new_node)
            new_node_dict[index] = new_node.get_doc_id()
            self._docstore.add_documents([new_node], allow_update=False)
        return new_node_dict

    def build_index_from_nodes(
        self,
        index_graph: IndexGraph,
        cur_node_ids: Dict[int, str],
        all_node_ids: Dict[int, str],
        level: int = 0,
    ) -> IndexGraph:
        """Consolidates chunks recursively, in a bottoms-up fashion."""
        if len(cur_node_ids) <= self.num_children:
            index_graph.root_nodes = cur_node_ids
            return index_graph

        indices, cur_nodes_chunks, text_chunks = self._prepare_node_and_text_chunks(
            cur_node_ids
        )
        event_id = self._service_context.callback_manager.on_event_start(
            CBEventType.TREE, payload={"chunks": text_chunks}
        )

        if self._use_async:
            tasks = [
                self._service_context.llm_predictor.apredict(
                    self.summary_prompt, context_str=text_chunk
                )
                for text_chunk in text_chunks
            ]
            outputs: List[Tuple[str, str]] = run_async_tasks(tasks)
            summaries = [output[0] for output in outputs]
        else:
            summaries = [
                self._service_context.llm_predictor.predict(
                    self.summary_prompt, context_str=text_chunk
                )[0]
                for text_chunk in text_chunks
            ]
        self._service_context.llama_logger.add_log(
            {"summaries": summaries, "level": level}
        )
        self._service_context.callback_manager.on_event_end(
            CBEventType.TREE,
            payload={"summaries": summaries, "level": level},
            event_id=event_id,
        )

        new_node_dict = self._construct_parent_nodes(
            index_graph, indices, cur_nodes_chunks, summaries
        )
        all_node_ids.update(new_node_dict)

        index_graph.root_nodes = new_node_dict

        if len(new_node_dict) <= self.num_children:
            return index_graph
        else:
            return self.build_index_from_nodes(
                index_graph, new_node_dict, all_node_ids, level=level + 1
            )

    async def abuild_index_from_nodes(
        self,
        index_graph: IndexGraph,
        cur_node_ids: Dict[int, str],
        all_node_ids: Dict[int, str],
        level: int = 0,
        max_jobs: int = 99,
    ) -> IndexGraph:
        """Consolidates chunks recursively, in a bottoms-up fashion."""
        if len(cur_node_ids) <= self.num_children:
            index_graph.root_nodes = cur_node_ids
            return index_graph

        indices, cur_nodes_chunks, text_chunks = self._prepare_node_and_text_chunks(
            cur_node_ids
        )
        event_id = self._service_context.callback_manager.on_event_start(
            CBEventType.TREE, payload={"chunks": text_chunks}
        )

        tasks = []
        done_tasks = []

        for text_chunk in text_chunks:

            task = asyncio.create_task(
                self._service_context.llm_predictor.apredict(
                    self.summary_prompt, context_str=text_chunk
                )
            )

            tasks.append(task)
            logger.debug(f"> Adding indexing job, now {len(tasks)} active...")

            # if max_jobs reached, wait for one to finish
            if len(tasks) >= max_jobs:
                logger.debug(
                    f"> Max jobs reached ({max_jobs}). Waiting for one to finish..."
                )
                done, pending = await asyncio.wait(
                    tasks, return_when=asyncio.FIRST_COMPLETED
                )

                for task in done:
                    done_tasks.append(task.result())
                    tasks.remove(task)

                # Update the tasks list with pending tasks
                tasks = list(pending)

        # Collect results from remaining running tasks
        remaining_outputs = await asyncio.gather(*tasks)

        outputs: List[Tuple[str, str]] = done_tasks + remaining_outputs

        summaries = [output[0] for output in outputs]
        self._service_context.llama_logger.add_log(
            {"summaries": summaries, "level": level}
        )
        self._service_context.callback_manager.on_event_end(
            CBEventType.TREE,
            payload={"summaries": summaries, "level": level},
            event_id=event_id,
        )

        new_node_dict = self._construct_parent_nodes(
            index_graph, indices, cur_nodes_chunks, summaries
        )
        all_node_ids.update(new_node_dict)

        index_graph.root_nodes = new_node_dict

        if len(new_node_dict) <= self.num_children:
            return index_graph
        else:
            return await self.abuild_index_from_nodes(
                index_graph, new_node_dict, all_node_ids, level=level + 1
            )<|MERGE_RESOLUTION|>--- conflicted
+++ resolved
@@ -89,25 +89,15 @@
         ]
 
         indices, cur_nodes_chunks, text_chunks = [], [], []
-<<<<<<< HEAD
-
         pos = 0
         for i, num_nodes in enumerate(nodes_per_chunk):
             cur_nodes_chunk = cur_node_list[pos : pos + num_nodes]
-            text_chunk = self._service_context.prompt_helper.get_text_from_nodes(
-                cur_nodes_chunk, prompt=self.summary_prompt
-            )
-            indices.append(pos)
-=======
-        for i in range(0, len(cur_node_list), self.num_children):
-            cur_nodes_chunk = cur_node_list[i : i + self.num_children]
             truncated_chunks = self._service_context.prompt_helper.truncate(
                 prompt=self.summary_prompt,
-                text_chunks=[node.get_text() for node in cur_nodes_chunk],
+                text_chunks= cur_nodes_chunk,
             )
             text_chunk = "\n".join(truncated_chunks)
-            indices.append(i)
->>>>>>> 76a6a79a
+            indices.append(pos)
             cur_nodes_chunks.append(cur_nodes_chunk)
             text_chunks.append(text_chunk)
             pos += num_nodes
