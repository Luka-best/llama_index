--- conflicted
+++ resolved
@@ -39,14 +39,10 @@
         current_doc: List[str] = []
         total = 0
         for d in splits:
-<<<<<<< HEAD
+            num_tokens = len(self.tokenizer(d)["input_ids"])
             # If the total tokens in current_doc exceeds the chunk size:
             # 1. Update the docs list
-            if total > self._chunk_size:
-=======
-            num_tokens = len(self.tokenizer(d)["input_ids"])
             if total + num_tokens > self._chunk_size:
->>>>>>> afc7c94e
                 docs.append(self._separator.join(current_doc))
                 # 2. Shrink the current_doc (from the front) until it is gets smaller
                 # than the overlap size
