"""Qdrant vector store index.

An index that is built on top of an existing Qdrant collection.

"""
import logging
from typing import Any, Dict, List, Optional, cast

from gpt_index.data_structs.node_v2 import DocumentRelationship, Node
from gpt_index.utils import iter_batch
from gpt_index.vector_stores.types import (
    NodeEmbeddingResult,
    VectorStore,
    VectorStoreQueryResult,
)

logger = logging.getLogger(__name__)


class QdrantVectorStore(VectorStore):
    """Qdrant Vector Store.

    In this vector store, embeddings and docs are stored within a
    Qdrant collection.

    During query time, the index uses Qdrant to query for the top
    k most similar nodes.

    Args:
        collection_name: (str): name of the Qdrant collection
        client (Optional[Any]): QdrantClient instance from `qdrant-client` package
    """

    stores_text: bool = True

    def __init__(
        self, collection_name: str, client: Optional[Any] = None, **kwargs: Any
    ) -> None:
        """Init params."""
        import_err_msg = (
            "`qdrant-client` package not found, please run `pip install qdrant-client`"
        )
        try:
            import qdrant_client  # noqa: F401
        except ImportError:
            raise ImportError(import_err_msg)

        if client is None:
            raise ValueError("Missing Qdrant client!")

        self._client = cast(qdrant_client.QdrantClient, client)
        self._collection_name = collection_name
        self._collection_initialized = self._collection_exists(collection_name)

<<<<<<< HEAD
        self._batch_size = kwargs.get("batch_size", 100)
=======
    @classmethod
    def from_dict(cls, config_dict: Dict[str, Any]) -> "VectorStore":
        if "client" not in config_dict:
            raise ValueError("Missing Qdrant client!")
        return cls(**config_dict)
>>>>>>> 170150eb

    @property
    def config_dict(self) -> dict:
        """Return config dict."""
        return {
            "collection_name": self._collection_name,
        }

    def add(self, embedding_results: List[NodeEmbeddingResult]) -> List[str]:
        """Add embedding results to index.

        Args
            embedding_results: List[NodeEmbeddingResult]: list of embedding results

        """
        from qdrant_client.http import models as rest

        if len(embedding_results) > 0 and not self._collection_initialized:
            self._create_collection(
                collection_name=self._collection_name,
                vector_size=len(embedding_results[0].embedding),
            )

        ids = []
        for result_batch in iter_batch(embedding_results, self._batch_size):
            new_ids = []
            vectors = []
            payloads = []
            for result in result_batch:
                new_ids.append(result.id)
                vectors.append(result.embedding)
                node = result.node
                payloads.append(
                    {
                        "doc_id": result.doc_id,
                        "text": node.get_text(),
                        "extra_info": node.extra_info,
                    }
                )

            self._client.upsert(
                collection_name=self._collection_name,
                points=rest.Batch(ids=new_ids, vectors=vectors, payloads=payloads,),
            )
            ids.extend(new_ids)
        return ids

    def delete(self, doc_id: str, **delete_kwargs: Any) -> None:
        """Delete a document.

        Args:
            doc_id: (str): document id

        """
        from qdrant_client.http import models as rest

        self._client.delete(
            collection_name=self._collection_name,
            points_selector=rest.Filter(
                must=[
                    rest.FieldCondition(
                        key="doc_id", match=rest.MatchValue(value=doc_id)
                    )
                ]
            ),
        )

    @property
    def client(self) -> Any:
        """Return the Qdrant client."""
        return self._client

    def _create_collection(self, collection_name: str, vector_size: int) -> None:
        """Create a Qdrant collection."""
        from qdrant_client.http import models as rest

        self._client.recreate_collection(
            collection_name=collection_name,
            vectors_config=rest.VectorParams(
                size=vector_size,
                distance=rest.Distance.COSINE,
            ),
        )
        self._collection_initialized = True

    def _collection_exists(self, collection_name: str) -> bool:
        """Check if a collection exists."""
        try:
            self._client.get_collection(collection_name)
        except ValueError:
            return False
        return True

    def query(
        self,
        query_embedding: List[float],
        similarity_top_k: int,
        doc_ids: Optional[List[str]] = None,
        query_str: Optional[str] = None,
    ) -> VectorStoreQueryResult:
        """Query index for top k most similar nodes.

        Args:
            query_embedding (List[float]): query embedding
            similarity_top_k (int): top k most similar nodes
            doc_ids (Optional[List[str]]): list of doc_ids to filter by

        """
        from qdrant_client.http.models import (
            FieldCondition,
            Filter,
            MatchValue,
            Payload,
        )

        response = self._client.search(
            collection_name=self._collection_name,
            query_vector=query_embedding,
            limit=cast(int, similarity_top_k),
            query_filter=None
            if not doc_ids
            else Filter(
                must=[
                    Filter(
                        should=[
                            FieldCondition(key="doc_id", match=MatchValue(value=doc_id))
                            for doc_id in doc_ids
                        ],
                    )
                ]
            ),
        )

        logger.debug(f"> Top {len(response)} nodes:")

        nodes = []
        similarities = []
        ids = []
        for point in response:
            payload = cast(Payload, point.payload)
            node = Node(
                doc_id=str(point.id),
                text=payload.get("text"),
                extra_info=payload.get("extra_info"),
                relationships={
                    DocumentRelationship.SOURCE: payload.get("doc_id", "None"),
                },
            )
            nodes.append(node)
            similarities.append(point.score)
            ids.append(str(point.id))

        return VectorStoreQueryResult(nodes=nodes, similarities=similarities, ids=ids)<|MERGE_RESOLUTION|>--- conflicted
+++ resolved
@@ -52,15 +52,14 @@
         self._collection_name = collection_name
         self._collection_initialized = self._collection_exists(collection_name)
 
-<<<<<<< HEAD
         self._batch_size = kwargs.get("batch_size", 100)
-=======
+
     @classmethod
     def from_dict(cls, config_dict: Dict[str, Any]) -> "VectorStore":
         if "client" not in config_dict:
             raise ValueError("Missing Qdrant client!")
         return cls(**config_dict)
->>>>>>> 170150eb
+
 
     @property
     def config_dict(self) -> dict:
