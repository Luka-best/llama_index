--- conflicted
+++ resolved
@@ -2,9 +2,6 @@
 
 from typing import Any, Dict, Type
 
-<<<<<<< HEAD
-from gpt_index.data_structs.struct_type import IndexStructType
-=======
 from gpt_index.constants import DATA_KEY, TYPE_KEY
 from gpt_index.data_structs.data_structs_v2 import (
     KG,
@@ -24,16 +21,12 @@
 )
 from gpt_index.data_structs.struct_type import IndexStructType
 from gpt_index.data_structs.table_v2 import PandasStructTable, SQLStructTable
->>>>>>> 42040310
 from gpt_index.indices.base import BaseGPTIndex, QueryMap
 from gpt_index.indices.empty.base import GPTEmptyIndex
 from gpt_index.indices.keyword_table.base import GPTKeywordTableIndex
 from gpt_index.indices.knowledge_graph.base import GPTKnowledgeGraphIndex
 from gpt_index.indices.list.base import GPTListIndex
-<<<<<<< HEAD
-=======
 from gpt_index.indices.struct_store.pandas import GPTPandasIndex
->>>>>>> 42040310
 from gpt_index.indices.struct_store.sql import GPTSQLStructStoreIndex
 from gpt_index.indices.tree.base import GPTTreeIndex
 from gpt_index.indices.vector_store.base import GPTVectorStoreIndex
@@ -46,8 +39,6 @@
     GPTWeaviateIndex,
 )
 
-<<<<<<< HEAD
-=======
 INDEX_STRUCT_TYPE_TO_INDEX_STRUCT_CLASS: Dict[IndexStructType, Type[V2IndexStruct]] = {
     IndexStructType.TREE: IndexGraph,
     IndexStructType.LIST: IndexList,
@@ -66,8 +57,6 @@
     IndexStructType.COMPOSITE: CompositeIndex,
 }
 
-
->>>>>>> 42040310
 INDEX_STRUCT_TYPE_TO_INDEX_CLASS: Dict[IndexStructType, Type[BaseGPTIndex]] = {
     IndexStructType.TREE: GPTTreeIndex,
     IndexStructType.LIST: GPTListIndex,
@@ -80,28 +69,15 @@
     IndexStructType.CHROMA: GPTChromaIndex,
     IndexStructType.VECTOR_STORE: GPTVectorStoreIndex,
     IndexStructType.SQL: GPTSQLStructStoreIndex,
-<<<<<<< HEAD
-=======
     IndexStructType.PANDAS: GPTPandasIndex,
->>>>>>> 42040310
     IndexStructType.KG: GPTKnowledgeGraphIndex,
     IndexStructType.EMPTY: GPTEmptyIndex,
 }
 
-<<<<<<< HEAD
-INDEX_STRUCT_TYPE_TO_INDEX_STRUCT_CLASS: Dict[IndexStructType, Any] = {
-    index_type: index_cls.index_struct_cls
-    for index_type, index_cls in INDEX_STRUCT_TYPE_TO_INDEX_CLASS.items()
-}
-=======
->>>>>>> 42040310
 
 INDEX_STRUT_TYPE_TO_QUERY_MAP: Dict[IndexStructType, QueryMap] = {
     index_type: index_cls.get_query_map()
     for index_type, index_cls in INDEX_STRUCT_TYPE_TO_INDEX_CLASS.items()
-<<<<<<< HEAD
-}
-=======
 }
 
 
@@ -120,5 +96,4 @@
         }
         return CompositeIndex(all_index_structs=all_index_structs, root_id=root_id)
     else:
-        return cls.from_dict(data_dict)
->>>>>>> 42040310
+        return cls.from_dict(data_dict)