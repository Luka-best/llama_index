"""Response schema."""

from dataclasses import dataclass, field
from typing import Any, Dict, List, Optional

from gpt_index.data_structs.data_structs import Node
from gpt_index.indices.utils import truncate_text
from gpt_index.readers.schema.base import Document


@dataclass
class SourceNode:
    """Source node.

    User-facing class containing the source text and the corresponding document id.

    """

    source_text: str
    doc_id: Optional[str]

    @classmethod
    def from_node(cls, node: Node) -> "SourceNode":
        """Create a SourceNode from a Node."""
        return cls(source_text=node.get_text(), doc_id=node.ref_doc_id)

    @classmethod
    def from_nodes(cls, nodes: List[Node]) -> List["SourceNode"]:
        """Create a list of SourceNodes from a list of Nodes."""
        return [cls.from_node(node) for node in nodes]


@dataclass
class Response:
    """Response.

    Attributes:
        response: The response text.

    """

    response: Optional[str]
    source_nodes: List[SourceNode] = field(default_factory=list)
    extra_info: Optional[Dict[str, Any]] = None

    def __str__(self) -> str:
        """Convert to string representation."""
        return self.response or "None"

    def get_formatted_sources(self) -> str:
        """Get formatted sources text."""
        texts = []
        for source_node in self.source_nodes:
            fmt_text_chunk = truncate_text(source_node.source_text, 100)
            doc_id = source_node.doc_id or "None"
            source_text = f"> Source (Doc id: {doc_id}): {fmt_text_chunk}"
<<<<<<< HEAD

            # If `documents` exists, add some helpful info about the document
            if documents is not None:
                source_document = next(
                    (d for d in documents if d.doc_id == doc_id), None
                )
                if (
                    source_document is not None
                    and source_document.extra_info is not None
                ):
                    source_text += f"\nMetadata: {source_document.extra_info}"
=======
>>>>>>> 02dcdad3
            texts.append(source_text)
        return "\n\n".join(texts)<|MERGE_RESOLUTION|>--- conflicted
+++ resolved
@@ -54,19 +54,5 @@
             fmt_text_chunk = truncate_text(source_node.source_text, 100)
             doc_id = source_node.doc_id or "None"
             source_text = f"> Source (Doc id: {doc_id}): {fmt_text_chunk}"
-<<<<<<< HEAD
-
-            # If `documents` exists, add some helpful info about the document
-            if documents is not None:
-                source_document = next(
-                    (d for d in documents if d.doc_id == doc_id), None
-                )
-                if (
-                    source_document is not None
-                    and source_document.extra_info is not None
-                ):
-                    source_text += f"\nMetadata: {source_document.extra_info}"
-=======
->>>>>>> 02dcdad3
             texts.append(source_text)
         return "\n\n".join(texts)