"""Qdrant vector store index.

An index that is built on top of an existing Qdrant collection.

"""
from typing import Any, Dict, Optional, Sequence, Type, cast

from gpt_index.data_structs.data_structs import QdrantIndexStruct
from gpt_index.embeddings.base import BaseEmbedding
from gpt_index.indices.base import DOCUMENTS_INPUT
from gpt_index.indices.query.base import BaseGPTIndexQuery
from gpt_index.indices.query.schema import QueryMode
from gpt_index.indices.query.vector_store.qdrant import GPTQdrantIndexQuery
from gpt_index.indices.vector_store.base import BaseGPTVectorStoreIndex
from gpt_index.langchain_helpers.chain_wrapper import LLMPredictor
from gpt_index.langchain_helpers.text_splitter import TextSplitter
from gpt_index.prompts.default_prompts import DEFAULT_TEXT_QA_PROMPT
from gpt_index.prompts.prompts import QuestionAnswerPrompt
from gpt_index.schema import BaseDocument
from gpt_index.utils import get_new_id


class GPTQdrantIndex(BaseGPTVectorStoreIndex[QdrantIndexStruct]):
    """GPT Qdrant Index.

    The GPTQdrantIndex is a data structure where nodes are keyed by
    embeddings, and those embeddings are stored within a Qdrant collection.
    During index construction, the document texts are chunked up,
    converted to nodes with text; they are then encoded in
    document embeddings stored within Qdrant.

    During query time, the index uses Qdrant to query for the top
    k most similar nodes, and synthesizes an answer from the
    retrieved nodes.

    Args:
        text_qa_template (Optional[QuestionAnswerPrompt]): A Question-Answer Prompt
            (see :ref:`Prompt-Templates`).
        embed_model (Optional[BaseEmbedding]): Embedding model to use for
            embedding similarity.
        client (Optional[Any]): QdrantClient instance from `qdrant-client` package
        collection_name: (Optional[str]): name of the Qdrant collection
    """

    index_struct_cls = QdrantIndexStruct

    def __init__(
        self,
        documents: Optional[Sequence[DOCUMENTS_INPUT]] = None,
        index_struct: Optional[QdrantIndexStruct] = None,
        text_qa_template: Optional[QuestionAnswerPrompt] = None,
        llm_predictor: Optional[LLMPredictor] = None,
        embed_model: Optional[BaseEmbedding] = None,
        text_splitter: Optional[TextSplitter] = None,
        client: Optional[Any] = None,
        collection_name: Optional[str] = None,
        **kwargs: Any
    ) -> None:
        """Init params."""
        import_err_msg = (
            "`qdrant-client` package not found, please run `pip install qdrant-client`"
        )
        try:
            import qdrant_client  # noqa: F401
        except ImportError:
            raise ValueError(import_err_msg)

        if client is None:
            raise ValueError("client cannot be None.")

        if collection_name is None and index_struct is not None:
            collection_name = index_struct.collection_name
        if collection_name is None:
            raise ValueError("collection_name cannot be None.")

        self._client = cast(qdrant_client.QdrantClient, client)
        self._collection_name = collection_name
        self._collection_initialized = self._collection_exists(collection_name)

        self.text_qa_template = text_qa_template or DEFAULT_TEXT_QA_PROMPT
        super().__init__(
            documents,
            index_struct,
            text_qa_template,
            llm_predictor,
            embed_model,
            text_splitter,
            **kwargs
        )

    @classmethod
    def get_query_map(self) -> Dict[str, Type[BaseGPTIndexQuery]]:
        """Get query map."""
        return {
            QueryMode.DEFAULT: GPTQdrantIndexQuery,
            QueryMode.EMBEDDING: GPTQdrantIndexQuery,
        }

    def _add_document_to_index(
        self,
        index_struct: QdrantIndexStruct,
        document: BaseDocument,
    ) -> None:
        """Add document to index."""
        from qdrant_client.http import models as rest
        from qdrant_client.http.exceptions import UnexpectedResponse

<<<<<<< HEAD
        nodes = self._get_nodes_from_document(document)
        for n in nodes:
            if n.embedding is None:
                text_embedding = self._embed_model.get_text_embedding(n.get_text())
            else:
                text_embedding = n.embedding
=======
        nodes = self._get_nodes_from_document(document, text_splitter)
        id_node_embed_tups = self._get_node_embedding_tups(nodes, set())
>>>>>>> 12daa65c

        for new_id, node, text_embedding in id_node_embed_tups:
            collection_name = index_struct.get_collection_name()
            # assign a new_id if current_id conflicts with existing ids
            while True:
                try:
                    self._client.http.points_api.get_point(
                        collection_name=collection_name, id=new_id
                    )
                except UnexpectedResponse:
                    break
                new_id = get_new_id(set())

            # Create the Qdrant collection, if it does not exist yet
            if not self._collection_initialized:
                self._create_collection(
                    collection_name=collection_name,
                    vector_size=len(text_embedding),
                )
                self._collection_initialized = True

            payload = {
                "doc_id": document.get_doc_id(),
                "text": node.get_text(),
                "index": node.index,
            }

            self._client.upsert(
                collection_name=collection_name,
                points=[
                    rest.PointStruct(
                        id=new_id,
                        vector=text_embedding,
                        payload=payload,
                    )
                ],
            )

    def _build_index_from_documents(
        self, documents: Sequence[BaseDocument]
    ) -> QdrantIndexStruct:
        """Build index from documents."""
        index_struct = self.index_struct_cls(collection_name=self._collection_name)
        for d in documents:
            self._add_document_to_index(index_struct, d)
        return index_struct

    def _insert(self, document: BaseDocument, **insert_kwargs: Any) -> None:
        """Insert a document."""
        self._add_document_to_index(self.index_struct, document)

    def _delete(self, doc_id: str, **delete_kwargs: Any) -> None:
        """Delete a document."""
        from qdrant_client.http import models as rest

        self._client.delete(
            collection_name=self._collection_name,
            points_selector=rest.Filter(
                must=[
                    rest.FieldCondition(
                        key="doc_id", match=rest.MatchValue(value=doc_id)
                    )
                ]
            ),
        )

    def _preprocess_query(self, mode: QueryMode, query_kwargs: Any) -> None:
        """Query mode to class."""
        super()._preprocess_query(mode, query_kwargs)
        # Pass along Qdrant client instance
        query_kwargs["client"] = self._client

    def _create_collection(self, collection_name: str, vector_size: int) -> None:
        """Create a Qdrant collection."""
        from qdrant_client.http import models as rest

        self._client.recreate_collection(
            collection_name=collection_name,
            vectors_config=rest.VectorParams(
                size=vector_size,
                distance=rest.Distance.COSINE,
            ),
        )

    def _collection_exists(self, collection_name: str) -> bool:
        from qdrant_client.http.exceptions import UnexpectedResponse

        try:
            response = self._client.http.collections_api.get_collection(collection_name)
            return response.result is not None
        except UnexpectedResponse:
            return False<|MERGE_RESOLUTION|>--- conflicted
+++ resolved
@@ -105,17 +105,8 @@
         from qdrant_client.http import models as rest
         from qdrant_client.http.exceptions import UnexpectedResponse
 
-<<<<<<< HEAD
         nodes = self._get_nodes_from_document(document)
-        for n in nodes:
-            if n.embedding is None:
-                text_embedding = self._embed_model.get_text_embedding(n.get_text())
-            else:
-                text_embedding = n.embedding
-=======
-        nodes = self._get_nodes_from_document(document, text_splitter)
         id_node_embed_tups = self._get_node_embedding_tups(nodes, set())
->>>>>>> 12daa65c
 
         for new_id, node, text_embedding in id_node_embed_tups:
             collection_name = index_struct.get_collection_name()
