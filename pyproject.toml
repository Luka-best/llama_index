--- conflicted
+++ resolved
@@ -44,11 +44,7 @@
 packages = [{from = "_llama-index", include = "llama_index"}]
 readme = "README.md"
 repository = "https://github.com/run-llama/llama_index"
-<<<<<<< HEAD
-version = "0.10.44"
-=======
 version = "0.10.50"
->>>>>>> 90bab149
 
 [tool.poetry.dependencies]
 python = ">=3.8.1,<4.0"
