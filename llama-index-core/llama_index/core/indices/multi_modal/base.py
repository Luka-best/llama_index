--- conflicted
+++ resolved
@@ -7,10 +7,6 @@
 import logging
 from typing import Any, List, Optional, Sequence, cast
 
-<<<<<<< HEAD
-from llama_index.core.base.base_query_engine import BaseQueryEngine
-=======
->>>>>>> eb951d33
 from llama_index.core.base.embeddings.base import BaseEmbedding
 from llama_index.core.data_structs.data_structs import (
     IndexDict,
@@ -133,16 +129,7 @@
     def is_text_vector_store_empty(self) -> bool:
         return self._is_text_vector_store_empty
 
-<<<<<<< HEAD
-    def as_retriever(self, **kwargs: Any):
-        # NOTE: lazy import
-        from llama_index.core.indices.multi_modal.retriever import (
-            MultiModalVectorIndexRetriever,
-        )
-
-=======
     def as_retriever(self, **kwargs: Any) -> MultiModalVectorIndexRetriever:
->>>>>>> eb951d33
         return MultiModalVectorIndexRetriever(
             self,
             node_ids=list(self.index_struct.nodes_dict.values()),
