"""Knowledge Graph Index.

Build a KG by extracting triplets, and leveraging the KG during query-time.

"""

import logging
from typing import Any, Callable, Dict, List, Optional, Sequence, Tuple

from llama_index.core.base.base_retriever import BaseRetriever
from llama_index.core.base.embeddings.base import BaseEmbedding
from llama_index.core.constants import GRAPH_STORE_KEY
from llama_index.core.data_structs.data_structs import KG
from llama_index.core.graph_stores.simple import SimpleGraphStore
from llama_index.core.graph_stores.types import GraphStore
from llama_index.core.indices.base import BaseIndex
from llama_index.core.llms.llm import LLM
from llama_index.core.prompts import BasePromptTemplate
from llama_index.core.prompts.default_prompts import (
    DEFAULT_KG_TRIPLET_EXTRACT_PROMPT,
)
from llama_index.core.schema import BaseNode, IndexNode, MetadataMode
from llama_index.core.service_context import ServiceContext
from llama_index.core.settings import (
    Settings,
    embed_model_from_settings_or_context,
    llm_from_settings_or_context,
)
from llama_index.core.storage.docstore.types import RefDocInfo
from llama_index.core.storage.storage_context import StorageContext
from llama_index.core.utils import get_tqdm_iterable

logger = logging.getLogger(__name__)


class KnowledgeGraphIndex(BaseIndex[KG]):
    """Knowledge Graph Index.

    Build a KG by extracting triplets, and leveraging the KG during query-time.

    Args:
        kg_triple_extract_template (BasePromptTemplate): The prompt to use for
            extracting triplets.
        max_triplets_per_chunk (int): The maximum number of triplets to extract.
        service_context (Optional[ServiceContext]): The service context to use.
        storage_context (Optional[StorageContext]): The storage context to use.
        graph_store (Optional[GraphStore]): The graph store to use.
        show_progress (bool): Whether to show tqdm progress bars. Defaults to False.
        include_embeddings (bool): Whether to include embeddings in the index.
            Defaults to False.
        max_object_length (int): The maximum length of the object in a triplet.
            Defaults to 128.
        kg_triplet_extract_fn (Optional[Callable]): The function to use for
            extracting triplets. Defaults to None.

    """

    index_struct_cls = KG

    def __init__(
        self,
        nodes: Optional[Sequence[BaseNode]] = None,
        objects: Optional[Sequence[IndexNode]] = None,
        index_struct: Optional[KG] = None,
        llm: Optional[LLM] = None,
        embed_model: Optional[BaseEmbedding] = None,
        storage_context: Optional[StorageContext] = None,
        kg_triple_extract_template: Optional[BasePromptTemplate] = None,
        max_triplets_per_chunk: int = 10,
        include_embeddings: bool = False,
        show_progress: bool = False,
        max_object_length: int = 128,
        kg_triplet_extract_fn: Optional[Callable] = None,
        # deprecated
        service_context: Optional[ServiceContext] = None,
        **kwargs: Any,
    ) -> None:
        """Initialize params."""
        # need to set parameters before building index in base class.
        self.include_embeddings = include_embeddings
        self.max_triplets_per_chunk = max_triplets_per_chunk
        self.kg_triple_extract_template = (
            kg_triple_extract_template or DEFAULT_KG_TRIPLET_EXTRACT_PROMPT
        )
        # NOTE: Partially format keyword extract template here.
        self.kg_triple_extract_template = (
            self.kg_triple_extract_template.partial_format(
                max_knowledge_triplets=self.max_triplets_per_chunk
            )
        )
        self._max_object_length = max_object_length
        self._kg_triplet_extract_fn = kg_triplet_extract_fn

        self._llm = llm or llm_from_settings_or_context(Settings, service_context)
        self._embed_model = embed_model or embed_model_from_settings_or_context(
            Settings, service_context
        )

        super().__init__(
            nodes=nodes,
            index_struct=index_struct,
            service_context=service_context,
            storage_context=storage_context,
            show_progress=show_progress,
            objects=objects,
            **kwargs,
        )

        # TODO: legacy conversion - remove in next release
        if (
            len(self.index_struct.table) > 0
            and isinstance(self.graph_store, SimpleGraphStore)
            and len(self.graph_store._data.graph_dict) == 0
        ):
            logger.warning("Upgrading previously saved KG index to new storage format.")
            self.graph_store._data.graph_dict = self.index_struct.rel_map

    @property
    def graph_store(self) -> GraphStore:
        return self._graph_store

    def as_retriever(
        self,
        retriever_mode: Optional[str] = None,
        embed_model: Optional[BaseEmbedding] = None,
        **kwargs: Any,
    ) -> BaseRetriever:
        from llama_index.core.indices.knowledge_graph.retrievers import (
            KGRetrieverMode,
            KGTableRetriever,
        )

        if len(self.index_struct.embedding_dict) > 0 and retriever_mode is None:
            retriever_mode = KGRetrieverMode.HYBRID

        return KGTableRetriever(
            self,
            object_map=self._object_map,
            llm=self._llm,
            embed_model=embed_model or self._embed_model,
            retriever_mode=retriever_mode,
            **kwargs,
        )

    def _extract_triplets(self, text: str) -> List[Tuple[str, str, str]]:
        if self._kg_triplet_extract_fn is not None:
            return self._kg_triplet_extract_fn(text)
        else:
            return self._llm_extract_triplets(text)

    def _llm_extract_triplets(self, text: str) -> List[Tuple[str, str, str]]:
        """Extract keywords from text."""
        response = self._llm.predict(
            self.kg_triple_extract_template,
            text=text,
        )
        return self._parse_triplet_response(
            response, max_length=self._max_object_length
        )

    @staticmethod
    def _parse_triplet_response(
        response: str, max_length: int = 128
    ) -> List[Tuple[str, str, str]]:
        knowledge_strs = response.strip().split("\n")
        results = []
        for text in knowledge_strs:
            if "(" not in text or ")" not in text or text.index(")") < text.index("("):
                # skip empty lines and non-triplets
                continue
            triplet_part = text[text.index("(") + 1 : text.index(")")]
            tokens = triplet_part.split(",")
            if len(tokens) != 3:
                continue

            if any(len(s.encode("utf-8")) > max_length for s in tokens):
                # We count byte-length instead of len() for UTF-8 chars,
                # will skip if any of the tokens are too long.
                # This is normally due to a poorly formatted triplet
                # extraction, in more serious KG building cases
                # we'll need NLP models to better extract triplets.
                continue

            subj, pred, obj = map(str.strip, tokens)
            if not subj or not pred or not obj:
                # skip partial triplets
                continue

            # Strip double quotes and Capitalize triplets for disambiguation
            subj, pred, obj = (
                entity.strip('"').capitalize() for entity in [subj, pred, obj]
            )

            results.append((subj, pred, obj))
        return results

    def _build_index_from_nodes(self, nodes: Sequence[BaseNode]) -> KG:
        """Build the index from nodes."""
        # do simple concatenation
        index_struct = self.index_struct_cls()
        nodes_with_progress = get_tqdm_iterable(
            nodes, self._show_progress, "Processing nodes"
        )
        for n in nodes_with_progress:
            triplets = self._extract_triplets(
                n.get_content(metadata_mode=MetadataMode.LLM)
            )
            logger.debug(f"> Extracted triplets: {triplets}")
            for triplet in triplets:
                subj, _, obj = triplet
                self.upsert_triplet(triplet)
                index_struct.add_node([subj, obj], n)

            if self.include_embeddings:
                triplet_texts = [str(t) for t in triplets]

                embed_outputs = self._embed_model.get_text_embedding_batch(
                    triplet_texts, show_progress=self._show_progress
                )
                for rel_text, rel_embed in zip(triplet_texts, embed_outputs):
                    index_struct.add_to_embedding_dict(rel_text, rel_embed)

        return index_struct

    def _insert(self, nodes: Sequence[BaseNode], **insert_kwargs: Any) -> None:
        """Insert a document."""
        for n in nodes:
            triplets = self._extract_triplets(
                n.get_content(metadata_mode=MetadataMode.LLM)
            )
            logger.debug(f"Extracted triplets: {triplets}")
            for triplet in triplets:
                subj, _, obj = triplet
                triplet_str = str(triplet)
                self.upsert_triplet(triplet)
                self._index_struct.add_node([subj, obj], n)
                if (
                    self.include_embeddings
                    and triplet_str not in self._index_struct.embedding_dict
                ):
                    rel_embedding = self._embed_model.get_text_embedding(triplet_str)
                    self._index_struct.add_to_embedding_dict(triplet_str, rel_embedding)

        # Update the storage context's index_store
        self._storage_context.index_store.add_index_struct(self._index_struct)

    def upsert_triplet(
        self, triplet: Tuple[str, str, str], include_embeddings: bool = False
    ) -> None:
        """Insert triplets and optionally embeddings.

        Used for manual insertion of KG triplets (in the form
        of (subject, relationship, object)).

        Args:
            triplet (tuple): Knowledge triplet
            embedding (Any, optional): Embedding option for the triplet. Defaults to None.
        """
        self._graph_store.upsert_triplet(*triplet)
        triplet_str = str(triplet)
        if include_embeddings:
            set_embedding = self._embed_model.get_text_embedding(triplet_str)
            self._index_struct.add_to_embedding_dict(str(triplet), set_embedding)
<<<<<<< HEAD
        
            self._storage_context.index_store.add_index_struct(self._index_struct)
=======

        self._storage_context.index_store.add_index_struct(self._index_struct)
>>>>>>> 097c9c51

    def add_node(self, keywords: List[str], node: BaseNode) -> None:
        """Add node.

        Used for manual insertion of nodes (keyed by keywords).

        Args:
            keywords (List[str]): Keywords to index the node.
            node (Node): Node to be indexed.

        """
        self._index_struct.add_node(keywords, node)
        self._docstore.add_documents([node], allow_update=True)

    def upsert_triplet_and_node(
        self,
        triplet: Tuple[str, str, str],
        node: BaseNode,
        include_embeddings: bool = False,
    ) -> None:
        """Upsert KG triplet and node.

        Calls both upsert_triplet and add_node.
        Behavior is idempotent; if Node already exists,
        only triplet will be added.

        Args:
            keywords (List[str]): Keywords to index the node.
            node (Node): Node to be indexed.
            include_embeddings (bool): Option to add embeddings for triplets. Defaults to False

        """
        subj, _, obj = triplet
        self.upsert_triplet(triplet)
        self.add_node([subj, obj], node)
        triplet_str = str(triplet)
        if include_embeddings:
            set_embedding = self._embed_model.get_text_embedding(triplet_str)
            self._index_struct.add_to_embedding_dict(str(triplet), set_embedding)

            self._storage_context.index_store.add_index_struct(self._index_struct)

    def _delete_node(self, node_id: str, **delete_kwargs: Any) -> None:
        """Delete a node."""
        raise NotImplementedError("Delete is not supported for KG index yet.")

    @property
    def ref_doc_info(self) -> Dict[str, RefDocInfo]:
        """Retrieve a dict mapping of ingested documents and their nodes+metadata."""
        node_doc_ids_sets = list(self._index_struct.table.values())
        node_doc_ids = list(set().union(*node_doc_ids_sets))
        nodes = self.docstore.get_nodes(node_doc_ids)

        all_ref_doc_info = {}
        for node in nodes:
            ref_node = node.source_node
            if not ref_node:
                continue

            ref_doc_info = self.docstore.get_ref_doc_info(ref_node.node_id)
            if not ref_doc_info:
                continue

            all_ref_doc_info[ref_node.node_id] = ref_doc_info
        return all_ref_doc_info

    def get_networkx_graph(self, limit: int = 100) -> Any:
        """Get networkx representation of the graph structure.

        Args:
            limit (int): Number of starting nodes to be included in the graph.

        NOTE: This function requires networkx to be installed.
        NOTE: This is a beta feature.

        """
        try:
            import networkx as nx
        except ImportError:
            raise ImportError(
                "Please install networkx to visualize the graph: `pip install networkx`"
            )

        g = nx.Graph()
        subjs = list(self.index_struct.table.keys())

        # add edges
        rel_map = self._graph_store.get_rel_map(subjs=subjs, depth=1, limit=limit)

        added_nodes = set()
        for keyword in rel_map:
            for path in rel_map[keyword]:
                subj = keyword
                for i in range(0, len(path), 2):
                    if i + 2 >= len(path):
                        break

                    if subj not in added_nodes:
                        g.add_node(subj)
                        added_nodes.add(subj)

                    rel = path[i + 1]
                    obj = path[i + 2]

                    g.add_edge(subj, obj, label=rel, title=rel)
                    subj = obj
        return g

    @property
    def query_context(self) -> Dict[str, Any]:
        return {GRAPH_STORE_KEY: self._graph_store}<|MERGE_RESOLUTION|>--- conflicted
+++ resolved
@@ -261,13 +261,7 @@
         if include_embeddings:
             set_embedding = self._embed_model.get_text_embedding(triplet_str)
             self._index_struct.add_to_embedding_dict(str(triplet), set_embedding)
-<<<<<<< HEAD
-        
             self._storage_context.index_store.add_index_struct(self._index_struct)
-=======
-
-        self._storage_context.index_store.add_index_struct(self._index_struct)
->>>>>>> 097c9c51
 
     def add_node(self, keywords: List[str], node: BaseNode) -> None:
         """Add node.
@@ -307,7 +301,6 @@
         if include_embeddings:
             set_embedding = self._embed_model.get_text_embedding(triplet_str)
             self._index_struct.add_to_embedding_dict(str(triplet), set_embedding)
-
             self._storage_context.index_store.add_index_struct(self._index_struct)
 
     def _delete_node(self, node_id: str, **delete_kwargs: Any) -> None:
