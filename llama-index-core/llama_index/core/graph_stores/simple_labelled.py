import fsspec
import json
import os
from typing import Any, List, Dict, Tuple, Optional

from llama_index.core.graph_stores.types import (
<<<<<<< HEAD
    PropertyGraphStore,
=======
    ChunkNode,
    EntityNode,
    LabelledPropertyGraphStore,
>>>>>>> 6f8cd184
    Triplet,
    LabelledNode,
    LabelledPropertyGraph,
    Relation,
    DEFAULT_PERSIST_DIR,
    DEFUALT_LPG_PERSIST_FNAME,
)
from llama_index.core.vector_stores.types import VectorStoreQuery


class SimplePropertyGraphStore(PropertyGraphStore):
    """Simple Labelled Property Graph Store.

    This class implements a simple in-memory labelled property graph store.

    Args:
        graph (Optional[LabelledPropertyGraph]): Labelled property graph to initialize the store.
    """

    supports_structured_queries: bool = False
    supports_vector_queries: bool = False

    def __init__(
        self,
        graph: Optional[LabelledPropertyGraph] = None,
    ) -> None:
        self.graph = graph or LabelledPropertyGraph()

    def get(
        self,
        properties: Optional[dict] = None,
        ids: Optional[List[str]] = None,
    ) -> List[LabelledNode]:
        """Get nodes."""
        nodes = list(self.graph.nodes.values())
        if properties:
            nodes = [
                n
                for n in nodes
                if any(n.properties.get(k) == v for k, v in properties.items())
            ]

        # Filter by node_ids
        if ids:
            nodes = [n for n in nodes if n.id in ids]

        return nodes

    def get_triplets(
        self,
        entity_names: Optional[List[str]] = None,
        relation_names: Optional[List[str]] = None,
        properties: Optional[dict] = None,
        ids: Optional[List[str]] = None,
    ) -> List[Triplet]:
        """Get triplets."""
        # if nothing is passed, return empty list
        if not ids and not properties and not entity_names and not relation_names:
            return []

        triplets = self.graph.get_triplets()
        if entity_names:
            triplets = [
                t
                for t in triplets
                if t[0].id in entity_names or t[2].id in entity_names
            ]

        if relation_names:
            triplets = [t for t in triplets if t[1].id in relation_names]

        if properties:
            triplets = [
                t
                for t in triplets
                if any(
                    t[0].properties.get(k) == v
                    or t[1].properties.get(k) == v
                    or t[2].properties.get(k) == v
                    for k, v in properties.items()
                )
            ]

        # Filter by node_ids
        if ids:
            triplets = [
                t for t in triplets if any(t[0].id == i or t[2].id == i for i in ids)
            ]

        return triplets

    def get_rel_map(
        self, graph_nodes: List[LabelledNode], depth: int = 2, limit: int = 30
    ) -> List[Triplet]:
        """Get depth-aware rel map."""
        triplets = []

        cur_depth = 0
        graph_triplets = self.get_triplets(ids=[gn.id for gn in graph_nodes])
        seen_triplets = set()

        while len(graph_triplets) > 0 and cur_depth < depth:
            triplets.extend(graph_triplets)

            # get next depth
            graph_triplets = self.get_triplets(
                entity_names=[t[2].id for t in graph_triplets]
            )
            graph_triplets = [t for t in graph_triplets if str(t) not in seen_triplets]
            seen_triplets.update([str(t) for t in graph_triplets])
            depth += 1

        return triplets[:limit]

    def upsert_nodes(self, nodes: List[LabelledNode]) -> None:
        """Add nodes."""
        for node in nodes:
            self.graph.add_node(node)

    def upsert_relations(self, relations: List[Relation]) -> None:
        """Add relations."""
        for relation in relations:
            self.graph.add_relation(relation)

    def delete(
        self,
        entity_names: Optional[List[str]] = None,
        relation_names: Optional[List[str]] = None,
        properties: Optional[dict] = None,
        ids: Optional[List[str]] = None,
    ) -> None:
        """Delete matching data."""
        triplets = self.get_triplets(
            entity_names=entity_names,
            relation_names=relation_names,
            properties=properties,
            ids=ids,
        )
        for triplet in triplets:
            self.graph.delete_triplet(triplet)

        nodes = self.get(properties=properties, ids=ids)
        for node in nodes:
            self.graph.delete_node(node)

    def persist(
        self, persist_path: str, fs: Optional[fsspec.AbstractFileSystem] = None
    ) -> None:
        """Persist the graph store to a file."""
        if fs is None:
            fs = fsspec.filesystem("file")
        with fs.open(persist_path, "w") as f:
            f.write(self.graph.json())

    @classmethod
    def from_persist_path(
        cls,
        persist_path: str,
        fs: Optional[fsspec.AbstractFileSystem] = None,
    ) -> "SimplePropertyGraphStore":
        """Load from persist path."""
        if fs is None:
            fs = fsspec.filesystem("file")

        with fs.open(persist_path, "r") as f:
            data = json.loads(f.read())

        return cls.from_dict(data)

    @classmethod
    def from_persist_dir(
        cls,
        persist_dir: str = DEFAULT_PERSIST_DIR,
        fs: Optional[fsspec.AbstractFileSystem] = None,
    ) -> "SimplePropertyGraphStore":
        """Load from persist dir."""
        persist_path = os.path.join(persist_dir, DEFUALT_LPG_PERSIST_FNAME)
        return cls.from_persist_path(persist_path, fs=fs)

    @classmethod
    def from_dict(
        cls,
        data: dict,
    ) -> "SimplePropertyGraphStore":
        """Load from dict."""
        # need to load nodes manually
        node_dicts = data["nodes"]

        kg_nodes = {}
        for id, node_dict in node_dicts.items():
            if "name" in node_dict:
                kg_nodes[id] = EntityNode.parse_obj(node_dict)
            elif "text" in node_dict:
                kg_nodes[id] = ChunkNode.parse_obj(node_dict)
            else:
                raise ValueError(f"Could not infer node type for data: {node_dict!s}")

        # clear the nodes, to load later
        data["nodes"] = {}

        # load the graph
        graph = LabelledPropertyGraph.parse_obj(data)

        # add the node back
        graph.nodes = kg_nodes

        return cls(graph)

    def to_dict(self) -> dict:
        """Convert to dict."""
        return self.graph.dict()

    # NOTE: Unimplemented methods for SimplePropertyGraphStore

    def get_schema(self, refresh: bool = False) -> str:
        """Get the schema of the graph store."""
        raise NotImplementedError("Schema not implemented for SimplePropertyGraphStore.")

    def structured_query(
        self, query: str, param_map: Optional[Dict[str, Any]] = None
    ) -> Any:
        """Query the graph store with statement and parameters."""
        raise NotImplementedError(
            "Structured query not implemented for SimplePropertyGraphStore."
        )

    def vector_query(
        self, query: VectorStoreQuery, **kwargs: Any
    ) -> Tuple[List[LabelledNode], List[float]]:
        """Query the graph store with a vector store query."""
        raise NotImplementedError("Vector query not implemented for SimplePropertyGraphStore.")

    @property
    def client(self) -> Any:
        """Get client."""
        raise NotImplementedError("Client not implemented for SimplePropertyGraphStore.")

    def save_networkx_graph(self, name: str = "kg.html") -> None:
        """Display the graph store, useful for debugging."""
        import networkx as nx

        G = nx.DiGraph()
        for node in self.graph.nodes.values():
            G.add_node(node.id, label=node.id)
        for triplet in self.graph.triplets:
            G.add_edge(triplet[0], triplet[2], label=triplet[1])

        # save to html file
        from pyvis.network import Network

        net = Network(notebook=False, directed=True)
        net.from_nx(G)
        net.write_html(name)<|MERGE_RESOLUTION|>--- conflicted
+++ resolved
@@ -4,19 +4,15 @@
 from typing import Any, List, Dict, Tuple, Optional
 
 from llama_index.core.graph_stores.types import (
-<<<<<<< HEAD
     PropertyGraphStore,
-=======
     ChunkNode,
     EntityNode,
-    LabelledPropertyGraphStore,
->>>>>>> 6f8cd184
     Triplet,
     LabelledNode,
     LabelledPropertyGraph,
     Relation,
     DEFAULT_PERSIST_DIR,
-    DEFUALT_LPG_PERSIST_FNAME,
+    DEFUALT_PG_PERSIST_FNAME,
 )
 from llama_index.core.vector_stores.types import VectorStoreQuery
 
@@ -187,7 +183,7 @@
         fs: Optional[fsspec.AbstractFileSystem] = None,
     ) -> "SimplePropertyGraphStore":
         """Load from persist dir."""
-        persist_path = os.path.join(persist_dir, DEFUALT_LPG_PERSIST_FNAME)
+        persist_path = os.path.join(persist_dir, DEFUALT_PG_PERSIST_FNAME)
         return cls.from_persist_path(persist_path, fs=fs)
 
     @classmethod
@@ -227,7 +223,9 @@
 
     def get_schema(self, refresh: bool = False) -> str:
         """Get the schema of the graph store."""
-        raise NotImplementedError("Schema not implemented for SimplePropertyGraphStore.")
+        raise NotImplementedError(
+            "Schema not implemented for SimplePropertyGraphStore."
+        )
 
     def structured_query(
         self, query: str, param_map: Optional[Dict[str, Any]] = None
@@ -241,12 +239,16 @@
         self, query: VectorStoreQuery, **kwargs: Any
     ) -> Tuple[List[LabelledNode], List[float]]:
         """Query the graph store with a vector store query."""
-        raise NotImplementedError("Vector query not implemented for SimplePropertyGraphStore.")
+        raise NotImplementedError(
+            "Vector query not implemented for SimplePropertyGraphStore."
+        )
 
     @property
     def client(self) -> Any:
         """Get client."""
-        raise NotImplementedError("Client not implemented for SimplePropertyGraphStore.")
+        raise NotImplementedError(
+            "Client not implemented for SimplePropertyGraphStore."
+        )
 
     def save_networkx_graph(self, name: str = "kg.html") -> None:
         """Display the graph store, useful for debugging."""
